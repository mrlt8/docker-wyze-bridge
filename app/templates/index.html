--- conflicted
+++ resolved
@@ -83,11 +83,7 @@
                     </header>
                     <div class="card-image has-text-centered">
                         {% if show_video and camera.enabled %}
-<<<<<<< HEAD
                         <video-js id="video-{{camera.name_uri}}" class="video-js vjs-live vjs-big-play-centered {{'loading-preview' if not camera.img else 'refresh_poster'}}" controls preload="none" poster="{{camera.img if camera.img else url_for('static',filename='loading.svg')}}" data-setup='{"liveui": true, "fluid": true}' data-src="{{camera.hls_url}}stream.m3u8" width="100%">
-=======
-                        <video-js id="video-{{camera.name_uri}}" class="video-js vjs-live refresh_poster" controls preload="none" poster="{{camera.img}}" data-setup='{"liveui": true, "fluid": true}' data-src="{{camera.hls_url}}stream.m3u8" width="100%">
->>>>>>> ae90789d
                             <source src="{{camera.hls_url}}stream.m3u8" type="application/x-mpegURL">
                             <img class="refresh_img" src="{{camera.img}}" width="100%" />
                         </video-js>
