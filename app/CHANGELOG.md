<<<<<<< HEAD
## Changes in v1.3.0

### ✨ NEW

- Recording directly in the bridge is now here! [Details](#recording-streams-beta).
  
  🏠 Default settings will save recordings to `/media/wyze/` in Home Assistant mode.

### 🚧 Changed

- Reverted to clearing buffer every 500 frames to prevent memory leak #323.
- Adjusted connection timeout #306 #319.
- Check bitrate every 500 frames to detect any external changes #320.
- Fixed import error #324.
- IOS and wyze app version number bump.
=======
## Changes in v1.2.2

- Potential fix for memory leak and connection issues when connecting to a camera #306 #319 #323.
>>>>>>> 57113862
- 🏠 HA: `RTSP_READTIMEOUT` is now optional and will use the standard default of `20s`.

## Changes in v1.2.1

- 💥 Breaking: `MAX_NOREADY` and `MAX_BADRES` are being replaced with the time-based `RTSP_READTIMEOUT`.
- ✨ New: ENV option `CONNECT_TIMEOUT` - Force the stream to timeout and close if if can't connect to the cam. Potential fix for #306 and #211 where a stream would get stuck trying to connect until the bridge restarted.
- ✨ New: ENV option `NET_MODE_NAME` - camera-specific net mode filter #309.
- ✨ New: ENV option `FORCE_FPS_NAME` - camera-specific option to force the camera to use a different FPS. Can be used to correct slow/fast SD/cloud recordings.
- 🔨 Fixed: Auth issue when using WEBRTC.
- 🚧 Changed: Additional tweaks to prevent memory leaks.
- 🚧 Changed: Default `RTSP_READTIMEOUT` has been reduced to 20s.
- 🎨 Logging: Stream will now display the fps that the camera is using.

## Changes in v1.2.0

Improved video performance to help with the buffering/frame drops introduced in v.1.0.3. Thanks to @Ceer123 and everyone who helped identify and test the fixes!

Also in this release:

- 🔨 Fixed: logging and other issues related when stream stopped publishing to rtsp-simple-server.
- 🔨 Fixed: `AV_ER_REMOTE_TIMEOUT_DISCONNECT` error on connection timeout.<|MERGE_RESOLUTION|>--- conflicted
+++ resolved
@@ -1,4 +1,3 @@
-<<<<<<< HEAD
 ## Changes in v1.3.0
 
 ### ✨ NEW
@@ -14,11 +13,10 @@
 - Check bitrate every 500 frames to detect any external changes #320.
 - Fixed import error #324.
 - IOS and wyze app version number bump.
-=======
+
 ## Changes in v1.2.2
 
 - Potential fix for memory leak and connection issues when connecting to a camera #306 #319 #323.
->>>>>>> 57113862
 - 🏠 HA: `RTSP_READTIMEOUT` is now optional and will use the standard default of `20s`.
 
 ## Changes in v1.2.1
