--- conflicted
+++ resolved
@@ -66,18 +66,6 @@
     return any(env_bool(f"{service}_{uri}") for service in services)
 
 
-<<<<<<< HEAD
-def is_fw11(fw_ver: Optional[str]) -> bool:
-    """
-    Check if newer firmware that needs to use K10050GetVideoParam
-    """
-    with contextlib.suppress(IndexError, ValueError):
-        if fw_ver and fw_ver.startswith(("4.51", "4.52", "4.53", "4.50.4")):
-            return True
-        if fw_ver and int(fw_ver.split(".")[2]) > 10:
-            return True
-    return False
-=======
 def get_secret(name: str) -> str:
     if not name:
         return ""
@@ -106,7 +94,6 @@
     print(f"\n\nDEFAULT {file_name.upper()}:\n{password=}")
 
     return password
->>>>>>> 8fc97fa1
 
 
 def migrate_path(old: str, new: str):
