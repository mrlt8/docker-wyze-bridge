--- conflicted
+++ resolved
@@ -3,14 +3,8 @@
 import pathlib
 import time
 from ctypes import LittleEndianStructure, c_char, c_uint16, c_uint32
-<<<<<<< HEAD
 from struct import pack
 from typing import Any, Optional
-=======
-from functools import partial
-from struct import pack
-from typing import Optional
->>>>>>> 109f296e
 
 import xxtea
 
@@ -692,11 +686,6 @@
 
     """
 
-<<<<<<< HEAD
-=======
-    expected_response_code = 11001
-
->>>>>>> 109f296e
     def __init__(self, horizontal: int, vertical: int, speed: int = 5):
         super().__init__(11000)
         self.horizontal = horizontal
@@ -705,20 +694,7 @@
 
     def encode(self) -> bytes:
         msg = pack("<hhB", self.horizontal, self.vertical, self.speed)
-<<<<<<< HEAD
         return encode(self.code, 5, msg)
-=======
-        return encode(11000, 5, msg)
-
-    def parse_response(self, resp_data) -> int:
-        return resp_data[0]
-
-
-K11000SetRotaryRight = partial(K11000SetRotaryByDegree, 90, 0)
-K11000SetRotaryLeft = partial(K11000SetRotaryByDegree, -90, 0)
-K11000SetRotaryUp = partial(K11000SetRotaryByDegree, 0, 90)
-K11000SetRotaryDown = partial(K11000SetRotaryByDegree, 0, -90)
->>>>>>> 109f296e
 
 
 class K11002SetRotaryByAction(TutkWyzeProtocolMessage):
@@ -740,11 +716,7 @@
 
     """
 
-<<<<<<< HEAD
-=======
-    expected_response_code = 11003
-
->>>>>>> 109f296e
+
     def __init__(self, horizontal: int, vertical: int, speed: int = 5):
         super().__init__(11002)
         self.horizontal = horizontal if 0 <= horizontal <= 2 else 0
@@ -752,20 +724,7 @@
         self.speed = speed if 1 <= speed <= 9 else 5
 
     def encode(self) -> bytes:
-<<<<<<< HEAD
         return encode(self.code, 3, bytes([self.horizontal, self.vertical, self.speed]))
-=======
-        return encode(11002, 3, bytes([self.horizontal, self.vertical, self.speed]))
-
-    def parse_response(self, resp_data) -> int:
-        return resp_data[0]
-
-
-K11002SetRotaryByActionLeft = partial(K11002SetRotaryByAction, 1, 0)
-K11002SetRotaryByActionRight = partial(K11002SetRotaryByAction, 2, 0)
-K11002SetRotaryByActionUp = partial(K11002SetRotaryByAction, 0, 1)
-K11002SetRotaryByActionDown = partial(K11002SetRotaryByAction, 0, 2)
->>>>>>> 109f296e
 
 
 class K11004ResetRotatePosition(TutkWyzeProtocolMessage):
@@ -776,17 +735,11 @@
     - position (int,optional): Reset position? Defaults to 3
     """
 
-<<<<<<< HEAD
-=======
-    expected_response_code = 11005
-
->>>>>>> 109f296e
     def __init__(self, position: int = 3):
         super().__init__(11004)
         self.position = position
 
     def encode(self) -> bytes:
-<<<<<<< HEAD
         return encode(self.code, 1, bytes([self.position]))
 
 
@@ -808,12 +761,6 @@
         time_val = int(time.time() * 1000) % 1_000_000_000
         msg = pack("<IBH", time_val, self.ver_angle, self.hor_angle)
         return encode(self.code, 7, msg)
-=======
-        return encode(11004, 1, bytes([self.position]))
-
-    def parse_response(self, resp_data) -> int:
-        return resp_data[0]
->>>>>>> 109f296e
 
 
 def encode(code: int, data_len: int, data: Optional[bytes]) -> bytes:
