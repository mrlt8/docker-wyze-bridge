--- conflicted
+++ resolved
@@ -533,7 +533,6 @@
     span.addEventListener("click", clickDemand);
   });
 
-<<<<<<< HEAD
   // Preview age
   function imgAge() {
     document.querySelectorAll("span.age[data-age]").forEach((span) => {
@@ -547,7 +546,6 @@
   }
   imgAge()
 
-=======
   // fullscreen mode
   function toggleFullscreen(fs) {
     if (fs === undefined) {
@@ -567,5 +565,4 @@
     toggleFullscreen(fs)
   })
   toggleFullscreen()
->>>>>>> ccd82baf
 });