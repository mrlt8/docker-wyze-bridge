.camera summary {
  font-weight: bold;
  cursor: pointer;
}

.camera summary a {
  padding: 0px 5px 0px 5px;
}

.camera summary > div {
  display: inline-flex;
  width: calc(100% - 20px);
  vertical-align: middle;
}

.camera details[open] {
  /*padding: .5em;*/
}

.camera > details[open] > summary {
  border-bottom: 1px solid #aaa;
  margin-bottom: 0.5em;
<<<<<<< HEAD
}

.info {
  display: inline-block;
  float: left;
}

.info summary {
  /*padding: 10px;*/
  list-style: none;
}

.info p {
  cursor: auto;
  background: #eee;
  padding: 15px;
  position: absolute;
  left: 0;
  right: 0;
  top: 35px;
  border-radius: 4px;
  z-index: 10;
}

.info p::before {
  content: "";
  width: 0;
  height: 0;
  border-left: 8px solid transparent;
  border-right: 8px solid transparent;
  border-bottom: 12px solid #eee;
  top: -10px;
  position: absolute;
  left: 10px;
=======
>>>>>>> ae90789d
}

.status {
  text-align: right;
  padding: 0.75rem 1rem;
}

video {
  position: relative;
  width: 100%;
  overflow: hidden;
}

.ghost {
  border: 1px dashed #000;
  background-color: #fff;
}

.ghost * {
  display: none;
}

.custom-drag-ghost {
  /* The original cloned element must not take place up in the page and must not be visible */
  position: absolute;
  top: -99999px;
  left: -99999px;
  /* Just for appearance */
  background-color: #edb458;
  border: 1px solid #e8871e;
}

.hidden-drag-ghost {
  opacity: 0;
}

.transition {
  transition: all 2s ease-out 0.5s;
  top: 0;
}

<<<<<<< HEAD
.dropdown-item td {
=======
table.dropdown-item td {
>>>>>>> ae90789d
  max-width: 250px;
  word-wrap: break-word;
}

span .fa-arrows-rotate {
  cursor: pointer;
}

<<<<<<< HEAD
.card-image:has(.loading-preview) {
  background-color: #000;
=======
div.card-image:has(.loading-preview) {
  background-color: #f1f2f3;
>>>>>>> ae90789d
}<|MERGE_RESOLUTION|>--- conflicted
+++ resolved
@@ -20,43 +20,6 @@
 .camera > details[open] > summary {
   border-bottom: 1px solid #aaa;
   margin-bottom: 0.5em;
-<<<<<<< HEAD
-}
-
-.info {
-  display: inline-block;
-  float: left;
-}
-
-.info summary {
-  /*padding: 10px;*/
-  list-style: none;
-}
-
-.info p {
-  cursor: auto;
-  background: #eee;
-  padding: 15px;
-  position: absolute;
-  left: 0;
-  right: 0;
-  top: 35px;
-  border-radius: 4px;
-  z-index: 10;
-}
-
-.info p::before {
-  content: "";
-  width: 0;
-  height: 0;
-  border-left: 8px solid transparent;
-  border-right: 8px solid transparent;
-  border-bottom: 12px solid #eee;
-  top: -10px;
-  position: absolute;
-  left: 10px;
-=======
->>>>>>> ae90789d
 }
 
 .status {
@@ -98,11 +61,7 @@
   top: 0;
 }
 
-<<<<<<< HEAD
 .dropdown-item td {
-=======
-table.dropdown-item td {
->>>>>>> ae90789d
   max-width: 250px;
   word-wrap: break-word;
 }
@@ -111,11 +70,6 @@
   cursor: pointer;
 }
 
-<<<<<<< HEAD
 .card-image:has(.loading-preview) {
   background-color: #000;
-=======
-div.card-image:has(.loading-preview) {
-  background-color: #f1f2f3;
->>>>>>> ae90789d
 }