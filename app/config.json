--- conflicted
+++ resolved
@@ -42,12 +42,8 @@
         "NET_MODE": "ANY",
         "SNAPSHOT": "API",
         "IMG_TYPE": "jpg",
-<<<<<<< HEAD
         "MQTT_DTOPIC": "homeassistant",
         "ENABLE_AUDIO": true
-=======
-        "MQTT_DTOPIC": "homeassistant"
->>>>>>> 1056ac71
     },
     "schema": {
         "WYZE_EMAIL": "email",
