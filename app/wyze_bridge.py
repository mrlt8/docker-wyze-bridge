--- conflicted
+++ resolved
@@ -350,12 +350,6 @@
         py_event = "python3 /app/rtsp_event.py $RTSP_PATH "
         # py_event = "bash -c 'echo GET /events/{}/{} HTTP/1.1 >/dev/tcp/127.0.0.1/5000'"
         if self.on_demand or cam.product_model in {"WVOD1", "HL_WCO2"}:
-<<<<<<< HEAD
-            os.environ[f"{path}RUNONDEMANDSTARTTIMEOUT"] = "30s"
-            os.environ[
-                f"{path}RUNONDEMAND"
-            ] = f"bash -c 'echo GET /api/{cam.name_uri}/start >/dev/tcp/127.0.0.1/5000'"
-=======
             if env_bool(f"RECORD_{cam.name_uri}", env_bool("RECORD_ALL")):
                 log.info(f"[RECORDING] Ignoring ON_DEMAND setting for {cam.name_uri}!")
             else:
@@ -363,7 +357,6 @@
                 os.environ[
                     f"{path}RUNONDEMAND"
                 ] = f"bash -c 'echo GET /events/start/{cam.name_uri} >/dev/tcp/127.0.0.1/5000'"
->>>>>>> f4a1a6a7
 
             # os.environ[path + "RUNONDEMAND"] = py_event.format("DEMAND", cam.name_uri)
         for event in ("READ", "READY"):
