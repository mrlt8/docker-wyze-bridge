--- conflicted
+++ resolved
@@ -14,21 +14,12 @@
 import mintotp
 import paho.mqtt.publish
 import requests
-<<<<<<< HEAD
-
-import wyzecam
-=======
->>>>>>> d899495e
 
 import wyzecam
 
 class WyzeBridge:
     def __init__(self) -> None:
-<<<<<<< HEAD
         print("🚀 STARTING DOCKER-WYZE-BRIDGE v1.1.1\n")
-=======
-        print("🚀 STARTING DOCKER-WYZE-BRIDGE v1.1.0\n")
->>>>>>> d899495e
         signal.signal(signal.SIGTERM, lambda n, f: self.clean_up())
         self.hass: bool = bool(os.getenv("HASS"))
         self.on_demand: bool = bool(os.getenv("ON_DEMAND"))
@@ -56,7 +47,6 @@
             self.get_webrtc()
         self.start_rtsp_server()
         self.start_all_streams()
-<<<<<<< HEAD
 
     def update_health(self):
         """Update healthcheck with number of cams down if enabled."""
@@ -99,48 +89,6 @@
                     elif process.exitcode:
                         del self.streams[name]
 
-=======
-
-    def update_health(self):
-        """Update healthcheck with number of cams down if enabled."""
-        if not self.healthcheck():
-            return
-        with open("/healthcheck", "r+") as healthcheck:
-            old = healthcheck.read().strip()
-            cams_down = int(old) if old.isnumeric() else 0
-            healthcheck.seek(0)
-            healthcheck.write(cams_down + 1)
-
-    def start_all_streams(self) -> None:
-        """Start all streams and keep them alive."""
-        if self.on_demand:
-            signal.pause()
-        for cam_name in self.streams:
-            self.start_stream(cam_name)
-        while len(self.streams) > 0:
-            refresh_cams = True
-            for name, stream in list(self.streams.items()):
-                if process := stream["process"]:
-                    if process.exitcode == 19 and refresh_cams:
-                        refresh_cams = False
-                        log.info("♻️ Attempting to refresh list of cameras")
-                        self.get_wyze_data("cameras", enable_cached=False)
-
-                    if process.exitcode in {1, 19}:
-                        self.start_stream(name)
-                    elif process.exitcode in {90}:
-                        if env_bool("IGNORE_OFFLINE"):
-                            log.info(f"🪦 {name} is offline. Will NOT try again.")
-                            del self.streams[name]
-                            continue
-                        cooldown = int(env_bool("OFFLINE_TIME", 10))
-                        log.info(f"👻 {name} offline. WILL retry in {cooldown}s.")
-                        self.streams[name]["process"] = False
-                        self.streams[name]["sleep"] = int(time.time() + cooldown)
-                    elif process.exitcode:
-                        del self.streams[name]
-
->>>>>>> d899495e
                 if (sleep := stream["sleep"]) and sleep <= time.time():
                     self.streams[name]["sleep"] = False
                     self.start_stream(name)
@@ -154,11 +102,7 @@
                 proc.join()
         cam = next(c for c in self.cameras if c.nickname == name)
         model = model_names.get(cam.product_model, cam.product_model)
-<<<<<<< HEAD
         log.info(f"🎉 Connecting to WyzeCam {model} - {name} on {cam.ip} (1/3)")
-=======
-        log.info(f"⌛️ Connecting to WyzeCam {model} {name} on {cam.ip}.. (1/3)")
->>>>>>> d899495e
         self.save_api_thumb(cam)
         stream = multiprocessing.Process(
             target=self.start_tutk_stream,
@@ -167,7 +111,6 @@
         )
         self.streams[name]["process"] = stream
         stream.start()
-<<<<<<< HEAD
 
     def clean_up(self) -> NoReturn:
         """Stop all streams and clean up before shutdown."""
@@ -181,22 +124,6 @@
         print("👋 bye!")
         sys.exit(0)
 
-=======
-
-    def clean_up(self) -> NoReturn:
-        """Stop all streams and clean up before shutdown."""
-        self.stop_flag.set()
-        if len(self.streams) > 0:
-            for stream in self.streams.values():
-                if stream["process"] and stream["process"].is_alive():
-                    stream["process"].join()
-        if self.rtsp.poll() is None:
-            self.rtsp.terminate()
-            self.rtsp.wait(1)
-        print("👋 bye!")
-        sys.exit(0)
-
->>>>>>> d899495e
     def auth_wyze(self) -> wyzecam.WyzeCredential:
         """Authenticate and complete MFA if required."""
         auth = wyzecam.login(os.getenv("WYZE_EMAIL"), os.getenv("WYZE_PASSWORD"))
@@ -449,18 +376,8 @@
                 check_cam_sess(sess)
                 cmd = get_ffmpeg_cmd(uri, cam.product_model)
                 with Popen(cmd, stdin=PIPE) as ffmpeg:
-<<<<<<< HEAD
                     for frame in sess.recv_bridge_frame(stop_flag):
                         try:
-=======
-                    res = "SD" if frame_size == 1 else "HD"
-                    log.info(f"📡 Getting {bitrate}kb/s {res} stream.. (3/3)")
-                    for frame in sess.recv_bridge_frame():
-                        try:
-                            if stop_flag.is_set():
-                                log.info("Shutting down..")
-                                raise Exception("Recieved a stop flag")
->>>>>>> d899495e
                             ffmpeg.stdin.write(frame)
                         except Exception as ex:
                             try:
@@ -473,14 +390,8 @@
                     ffmpeg.kill()
         except Exception as ex:
             log.warning(ex)
-<<<<<<< HEAD
             if ex.args[0] in {-19, -68, -90}:
                 exit_code = abs(ex.args[0])
-=======
-            if ex.args[0] in (-19, -90):
-                exit_code = abs(ex.args[0])
-
->>>>>>> d899495e
             elif ex.args[0] in "Authentication did not succeed! {'connectionRes': '2'}":
                 log.warning("⏰ Expired ENR?")
                 exit_code = 19
@@ -584,12 +495,8 @@
 def check_cam_sess(sess: wyzecam.WyzeIOTCSession) -> None:
     """Check cam session and return connection mode, firmware, and wifidb from camera."""
     mode = check_net_mode(sess.session_check().mode)
-<<<<<<< HEAD
-
     frame_size = "SD" if sess.preferred_frame_size == 1 else "HD"
     bit_frame = f"{sess.preferred_bitrate}kb/s {frame_size} stream"
-=======
->>>>>>> d899495e
     if video_param := sess.camera.camera_info.get("videoParm", False):
         if env_bool("DEBUG_LEVEL"):
             log.info(f"[videoParm] {video_param}")
@@ -600,11 +507,7 @@
     if "netInfo" in sess.camera.camera_info:
         wifi = sess.camera.camera_info["netInfo"].get("signal", wifi)
     # return mode, firmware, wifi
-<<<<<<< HEAD
     log.info(f"📡 Getting {bit_frame} via {mode} (WiFi: {wifi}%) FW: {firmware} (2/3)")
-=======
-    log.info(f"🎉 Connected via {mode} FW: {firmware} WiFi: {wifi}% (2/3)")
->>>>>>> d899495e
 
 
 def get_ffmpeg_cmd(uri: str, cam_model: str = None) -> list:
