--- conflicted
+++ resolved
@@ -21,11 +21,7 @@
 
 class WyzeBridge:
     def __init__(self) -> None:
-<<<<<<< HEAD
-        print("🚀 STARTING DOCKER-WYZE-BRIDGE AUDIO 3\n")
-=======
-        print("🚀 STARTING DOCKER-WYZE-BRIDGE v1.3.6\n")
->>>>>>> b56a464e
+        print("🚀 STARTING DOCKER-WYZE-BRIDGE AUDIO 4\n")
         signal.signal(signal.SIGTERM, lambda n, f: self.clean_up())
         self.hass: bool = bool(os.getenv("HASS"))
         self.on_demand: bool = bool(os.getenv("ON_DEMAND"))
@@ -567,15 +563,8 @@
         + ["-tune", "zerolatency", "-preset", "ultrafast"]
         + ["-force_key_frames", "expr:gte(t,n_forced*2)"]
     )
-<<<<<<< HEAD
     flags = "-fflags +genpts+flush_packets+nobuffer -flags low_delay"
     rotate = cam.product_model == "WYZEDB3" and env_bool("ROTATE_DOOR", False)
-=======
-    flags = "-fflags +genpts+flush_packets+nobuffer -flags +low_delay"
-    rotate = cam_model == "WYZEDB3" and env_bool("ROTATE_DOOR", False)
-    rtsp_proto = "udp" if "udp" in env_bool("RTSP_PROTOCOLS").lower() else "tcp"
-    rtsp_ss = f"[select=v:f=rtsp:rtsp_transport={rtsp_proto}]rtsp://0.0.0.0:8554/{uri.lower()}"
->>>>>>> b56a464e
     livestream = get_livestream_cmd(uri)
     audio_in = ["-f", "lavfi", "-i", "anullsrc=cl=mono"] if livestream else []
     if audio:
