import os
import signal
import sys
from dataclasses import replace
from typing import NoReturn

from wyzebridge import config
from wyzebridge.bridge_utils import env_bool, env_cam
from wyzebridge.hass import setup_hass
from wyzebridge.logging import logger
from wyzebridge.rtsp_server import RtspServer
from wyzebridge.stream import StreamManager
from wyzebridge.wyze_api import WyzeApi
from wyzebridge.wyze_stream import WyzeStream, WyzeStreamOptions


class WyzeBridge:
    __slots__ = "api", "streams", "rtsp"

    def __init__(self) -> None:
        for sig in {"SIGTERM", "SIGINT"}:
            signal.signal(getattr(signal, sig), lambda *_: self.clean_up())
        logger.info(f"🚀 STARTING DOCKER-WYZE-BRIDGE v{config.VERSION}\n")
        setup_hass()
        self.api: WyzeApi = WyzeApi()
        self.streams: StreamManager = StreamManager()
        self.rtsp: RtspServer = RtspServer(config.BRIDGE_IP)

        os.makedirs(config.TOKEN_PATH, exist_ok=True)
        os.makedirs(config.IMG_PATH, exist_ok=True)

        if config.LLHLS:
            self.rtsp.setup_llhls(config.TOKEN_PATH, bool(config.HASS_TOKEN))

    def run(self, fresh_data: bool = False) -> None:
        self.setup_streams(fresh_data)
        self.rtsp.start()
        if self.streams.total < 1:
            return self.clean_up()
        self.streams.start_monitoring()

    def setup_streams(self, fresh_data: bool = False):
        """Gather and setup streams for each camera."""
        self.api.login(fresh_data=fresh_data)

        WyzeStream.user = self.api.get_user()
        WyzeStream.api = self.api
        for cam in self.api.filtered_cams():
            logger.info(f"[+] Adding {cam.nickname} [{cam.product_model}]")
            if config.SNAPSHOT_TYPE == "API":
                self.api.save_thumbnail(cam.name_uri)
            options = WyzeStreamOptions(
                quality=env_cam("quality", cam.name_uri),
                audio=bool(env_cam("enable_audio", cam.name_uri)),
                record=bool(env_cam("record", cam.name_uri)),
            )
            self.add_substream(cam, options)
            stream = WyzeStream(cam, options)
            stream.rtsp_fw_enabled = self.rtsp_fw_proxy(cam, stream)
            self.rtsp.add_path(stream.uri, not bool(options.record))
            self.streams.add(stream)

    def rtsp_fw_proxy(self, cam, stream) -> bool:
        if rtsp_fw := env_bool("rtsp_fw").lower():
            if rtsp_path := stream.check_rtsp_fw(rtsp_fw == "force"):
                rtsp_uri = f"{cam.name_uri}-fw"
                logger.info(f"Adding /{rtsp_uri} as a source")
                self.rtsp.add_source(rtsp_uri, rtsp_path)
                return True
        return False

    def add_substream(self, cam, options):
        """Setup and add substream if enabled for camera."""
        if env_bool(f"SUBSTREAM_{cam.name_uri}") or (
            env_bool("SUBSTREAM") and cam.can_substream
        ):
            sub_opt = replace(options, quality="sd30", substream=True)
            sub = WyzeStream(cam, sub_opt)
            self.rtsp.add_path(sub.uri, on_demand=True)
            self.streams.add(sub)

    def clean_up(self) -> NoReturn:
        """Stop all streams and clean up before shutdown."""
        if self.streams:
            self.streams.stop_all()
        self.rtsp.stop()
        logger.info("👋 goodbye!")
        sys.exit(0)

<<<<<<< HEAD
=======
    def auth_wyze(self) -> wyzecam.WyzeCredential:
        """Authenticate and complete MFA if required."""
        if len(app_key := env_bool("WYZE_APP_API_KEY", style="original")) == 40:
            wyzecam.api.WYZE_APP_API_KEY = app_key
            log.info(f"Using custom WYZE_APP_API_KEY={app_key}")
        if env_bool("WYZE_BETA_API"):
            wyzecam.api.AUTH_URL = "https://auth-beta.api.wyze.com/user/login"
            log.info(f"Using BETA AUTH_URL={wyzecam.api.AUTH_URL}")
        auth = wyzecam.login(os.getenv("WYZE_EMAIL"), os.getenv("WYZE_PASSWORD"))
        if not auth.mfa_options:
            return auth
        mfa_token = f"{self.token_path}mfa_token.txt"
        totp_key = f"{self.token_path}totp"
        log.warning("🔐 MFA Token Required")
        while True:
            verification = {}
            if "PrimaryPhone" in auth.mfa_options:
                verification["type"] = "PrimaryPhone"
                verification["id"] = wyzecam.send_sms_code(auth)
                log.info("💬 SMS code requested")
            else:
                verification["type"] = "TotpVerificationCode"
                verification["id"] = auth.mfa_details["totp_apps"][0]["app_id"]
            if "TotpVerificationCode" in auth.mfa_options:
                if env_key := env_bool("totp_key", style="original"):
                    verification["code"] = mintotp.totp(
                        "".join(c for c in env_key if c.isalnum())
                    )
                    log.info(f"🔏 Using TOTP_KEY to generate TOTP")
                elif os.path.exists(totp_key) and os.path.getsize(totp_key) > 1:
                    with open(totp_key, "r") as totp_f:
                        verification["code"] = mintotp.totp(
                            "".join(c for c in totp_f.read() if c.isalnum())
                        )
                    log.info(f"🔏 Using {totp_key} to generate TOTP")
            if not verification.get("code"):
                self.mfa_req = verification["type"]
                log.warning(
                    f"📝 Enter verification code in the WebUI or add it to {mfa_token}"
                )
                while not os.path.exists(mfa_token) or os.path.getsize(mfa_token) == 0:
                    time.sleep(1)
                with open(mfa_token, "r+") as mfa_f:
                    verification["code"] = "".join(
                        c for c in mfa_f.read() if c.isdigit()
                    )
                    mfa_f.truncate(0)
            log.info(f'🔑 Using {verification["code"]} for authentication')
            try:
                mfa_auth = wyzecam.login(
                    os.environ["WYZE_EMAIL"],
                    os.environ["WYZE_PASSWORD"],
                    auth.phone_id,
                    verification,
                )
                if mfa_auth.access_token:
                    self.mfa_req = None
                    log.info("✅ Verification code accepted!")
                    return mfa_auth
            except Exception as ex:
                if "400 Client Error" in str(ex):
                    log.warning("🚷 Wrong Code?")
                log.warning(f"Error: {ex}\n\nPlease try again!\n")
                time.sleep(3)

    def set_mfa(self, mfa_code: str):
        """Set MFA code from WebUI."""
        mfa_file = f"{self.token_path}mfa_token.txt"
        try:
            with open(mfa_file, "w") as f:
                f.write(mfa_code)
            while os.path.getsize(mfa_file) != 0:
                time.sleep(1)
            return True
        except Exception as ex:
            log.error(ex)
            return False

    def cache_check(
        self, name: str
    ) -> Optional[Union[wyzecam.WyzeCredential, wyzecam.WyzeAccount, List[WyzeCamera]]]:
        """Check if local cache exists."""
        try:
            if "cameras" in name and "api" in env_bool("SNAPSHOT"):
                raise Exception("♻️ Refreshing camera data for thumbnails")
            with open(self.token_path + name + ".pickle", "rb") as pkl_f:
                pickle_data = pickle.load(pkl_f)
            if env_bool("FRESH_DATA"):
                raise Exception(f"♻️ FORCED REFRESH - Ignoring local '{name}' data")
            if name == "user" and pickle_data.email.lower() != env_bool("WYZE_EMAIL"):
                for f_name in os.listdir(self.token_path):
                    if f_name.endswith("pickle"):
                        os.remove(self.token_path + f_name)
                raise Exception("🕵️ Cached email doesn't match 'WYZE_EMAIL'")
            return pickle_data
        except OSError:
            log.info(f"🔍 Could not find local cache for '{name}'")
        except Exception as ex:
            log.warning(ex)

    def refresh_token(self) -> wyzecam.WyzeCredential:
        """Refresh auth token."""
        try:
            log.info("♻️ Refreshing tokens")
            wyze_data = wyzecam.refresh_token(self.auth)
            self.set_wyze_data("auth", wyze_data)
        except AssertionError:
            log.warning("⏰ Expired refresh token?")
            self.get_wyze_data("auth", fresh_data=True)

    def set_wyze_data(self, name: str, wyze_data: object, cache: bool = True) -> None:
        """Set and pickle wyze data for future use."""
        if not wyze_data:
            raise Exception(f"Missing data for {name}")
        if name == "cameras":
            setattr(self, name, {cam.name_uri: cam for cam in wyze_data})
        else:
            setattr(self, name, wyze_data)
        if cache:
            with open(self.token_path + name + ".pickle", "wb") as f:
                log.info(f"💾 Saving '{name}' to local cache...")
                pickle.dump(wyze_data, f)

    def get_wyze_data(
        self, name: str, fresh_data: bool = False
    ) -> Union[wyzecam.WyzeCredential, wyzecam.WyzeAccount, List[WyzeCamera]]:
        """Check for local cache and fetch data from the wyze api if needed."""
        if not fresh_data and (wyze_data := self.cache_check(name)):
            log.info(f"📚 Using '{name}' from local cache...")
            self.set_wyze_data(name, wyze_data, cache=False)
            return wyze_data
        if not self.auth and name != "auth":
            self.get_wyze_data("auth")
        wyze_data = False
        while not wyze_data:
            log.info(f"☁️ Fetching '{name}' from the Wyze API...")
            try:
                if name == "auth":
                    wyze_data = self.auth_wyze()
                elif name == "user":
                    wyze_data = wyzecam.get_user_info(self.auth)
                elif name == "cameras":
                    wyze_data = wyzecam.get_camera_list(self.auth)
            except AssertionError:
                log.warning(f"⚠️ Error getting {name} - Expired token?")
                self.refresh_token()
            except requests.exceptions.HTTPError as ex:
                if "400 Client Error" in str(ex):
                    log.warning("🚷 Invalid credentials?")
                log.warning(ex)
                time.sleep(60)
            except Exception as ex:
                log.warning(ex)
                time.sleep(10)
            if not wyze_data:
                time.sleep(15)
        self.set_wyze_data(name, wyze_data)
        return wyze_data

    def save_api_thumb(self, camera: WyzeCamera) -> None:
        """Grab a thumbnail for the camera from the wyze api."""
        if env_bool("SNAPSHOT") != "api" or not getattr(camera, "thumbnail", False):
            return
        try:
            with requests.get(camera.thumbnail) as thumb:
                thumb.raise_for_status()
                log.info(f'☁️ Pulling "{camera.nickname}" thumbnail')
            img = self.img_path + camera.name_uri + ".jpg"
            with open(img, "wb") as img_f:
                img_f.write(thumb.content)
        except Exception as ex:
            log.warning(ex)

    def add_rtsp_path(self, cam: WyzeCamera) -> None:
        """Configure and add env options for the camera that will be used by rtsp-simple-server."""
        path = f"RTSP_PATHS_{cam.name_uri.upper()}"
        py_event = "python3 /app/rtsp_event.py $RTSP_PATH "
        # py_event = "bash -c 'echo GET /events/{}/{} HTTP/1.1 >/dev/tcp/127.0.0.1/5000'"
        if self.on_demand or cam.product_model in {"WVOD1", "HL_WCO2"}:
            if env_bool(f"RECORD_{cam.name_uri}", env_bool("RECORD_ALL")):
                log.info(f"[RECORDING] Ignoring ON_DEMAND setting for {cam.name_uri}!")
            else:
                os.environ[f"{path}_RUNONDEMANDSTARTTIMEOUT"] = "30s"
                os.environ[
                    f"{path}_RUNONDEMAND"
                ] = f"bash -c 'echo GET /api/{cam.name_uri}/start >/dev/tcp/127.0.0.1/5000'"

        if rtsp_path := self.check_rtsp_fw(cam):
            self.fw_rtsp.add(cam.name_uri)
            log.info(f"Proxying firmware RTSP to path: '/{cam.name_uri}fw'")
            os.environ[f"{path}FW_SOURCE"] = rtsp_path
            # os.environ[f"{path}FW_SOURCEONDEMAND"] = "yes"
        for event in {"READ", "READY"}:
            env = f"{path}_RUNON{event}"
            if not env_bool(env):
                os.environ[env] = py_event + event
            if rtsp_path:
                os.environ[f"{path}FW_RUNON{event}"] = py_event + event
        if user := env_bool(f"{path}_READUSER", os.getenv("RTSP_PATHS_ALL_READUSER")):
            os.environ[f"{path}_READUSER"] = user
        if pas := env_bool(f"{path}_READPASS", os.getenv("RTSP_PATHS_ALL_READPASS")):
            os.environ[f"{path}_READPASS"] = pas

    def check_rtsp_fw(self, cam: WyzeCamera) -> Optional[str]:
        """Check and add rtsp."""
        if not (rtsp_fw := env_bool("rtsp_fw")):
            return None
        if cam.firmware_ver[:5] not in wyzecam.tutk.tutk.RTSP_FW:
            return None
        log.info(f"Checking {cam.nickname} for firmware RTSP on v{cam.firmware_ver}")
        try:
            with wyzecam.WyzeIOTC() as iotc, WyzeIOTCSession(
                iotc.tutk_platform_lib, self.user, cam
            ) as session:
                if session.session_check().mode != 2:
                    log.warning(f"[{cam.nickname}] Camera is not on same LAN")
                    return None
                return session.check_native_rtsp(start_rtsp=rtsp_fw.lower() == "force")
        except wyzecam.TutkError:
            return None

    def get_filtered_cams(self, fresh_data: bool = False) -> None:
        """Get all cameras that are enabled."""
        cams: List[WyzeCamera] = self.get_wyze_data("cameras", fresh_data)

        # Update cameras
        if not hasattr(cams[0], "parent_dtls"):
            print("\n\n========\nAdditional data from Wyze API required.\n")
            print("\nRemoving old camera data..\n=======\n\n")
            os.remove(self.token_path + "cameras.pickle")
            cams: List[WyzeCamera] = self.get_wyze_data("cameras", fresh_data=True)
        for cam in cams:
            if not cam.enr or not cam.p2p_id or not cam.ip:
                log.warning(f"💔 {cam.nickname} [{cam.product_model}] is not supported")
                cams.remove(cam)
        total = len(cams)
        if env_bool("FILTER_BLOCK"):
            if filtered := list(filter(lambda cam: not env_filter(cam), cams)):
                log.info("\n🪄 BLACKLIST MODE ON")
                cams = filtered
        elif any(key.startswith("FILTER_") for key in os.environ):
            if filtered := list(filter(env_filter, cams)):
                log.info("🪄 WHITELIST MODE ON")
                cams = filtered
        if total == 0:
            log.info("\n\n ❌ COULD NOT FIND ANY CAMERAS!")
            os.remove(self.token_path + "cameras.pickle")
            time.sleep(30)
            sys.exit(2)
        msg = f"{len(cams)} OF" if len(cams) < total else "ALL"
        log.info(f"\n🎬 STARTING {msg} {total} CAMERAS")
        for cam in cams:
            self.add_rtsp_path(cam)
            mqtt_discovery(cam)
            self.save_api_thumb(cam)
            self.streams[cam.name_uri] = {}

    def start_rtsp_server(self) -> None:
        """Start rtsp-simple-server in its own subprocess."""
        if self.rtsp:
            return
        os.environ["IMG_PATH"] = self.img_path
        os.environ["RTSP_READTIMEOUT"] = f"{self.timeout + 2}s"
        try:
            with open("/RTSP_TAG", "r") as tag:
                log.info(f"Starting rtsp-simple-server {tag.read().strip()}")
        except Exception:
            log.info("starting rtsp-simple-server")
        self.rtsp = Popen(["/app/rtsp-simple-server", "/app/rtsp-simple-server.yml"])

    def start_tutk_stream(
        self,
        cam: WyzeCamera,
        stop_flag: Event,
        camera_info: multiprocessing.Queue,
        camera_cmd: multiprocessing.JoinableQueue,
        offline: bool,
    ) -> None:
        """Connect and communicate with the camera using TUTK."""
        while stop_flag.is_set():
            if self.stop_bridge.is_set():
                return
            time.sleep(0.5)
        uri = cam.name_uri.upper()
        exit_code = 1
        audio = env_bool(f"ENABLE_AUDIO_{uri}", env_bool("ENABLE_AUDIO"), style="bool")
        audio_thread = control_thread = None
        try:
            with wyzecam.WyzeIOTC() as wyze_iotc, WyzeIOTCSession(
                wyze_iotc.tutk_platform_lib,
                self.user,
                cam,
                *get_env_quality(uri, cam.product_model),
                enable_audio=audio,
                connect_timeout=self.connect_timeout,
                stop_flag=stop_flag,
            ) as sess:
                camera_info.put(sess.camera.camera_info)
                fps, audio = get_cam_params(sess, uri, audio)
                if not env_bool("disable_control"):
                    control_thread = threading.Thread(
                        target=camera_control,
                        args=(sess, uri, self.img_path, camera_info, camera_cmd),
                        name=f"{uri}_control",
                    )
                    control_thread.start()
                if audio:
                    audio_thread = threading.Thread(
                        target=sess.recv_audio_frames, args=(uri,), name=f"{uri}_AUDIO"
                    )
                    audio_thread.start()
                with Popen(get_ffmpeg_cmd(cam, audio), stdin=PIPE) as ffmpeg:
                    for frame in sess.recv_bridge_frame(
                        self.keep_bad_frames, self.timeout, fps
                    ):
                        ffmpeg.stdin.write(frame)
        except wyzecam.TutkError as ex:
            log.warning(ex)
            set_cam_offline(uri, ex, offline)
            if ex.code in {-10, -13, -19, -68, -90}:
                exit_code = abs(ex.code)
            else:
                time.sleep(5)
        except ValueError as ex:
            log.warning(ex)
            if ex.args[0] == "ENR_AUTH_FAILED":
                log.warning("⏰ Expired ENR?")
                exit_code = 19
        except BrokenPipeError:
            log.info("FFMPEG stopped")
        except Exception as ex:
            log.warning(ex)
        else:
            log.warning("Stream is down.")
        finally:
            if audio_thread and audio_thread.is_alive():
                open(f"/tmp/{uri.lower()}.wav", "r").close()
                audio_thread.join()
            if control_thread and control_thread.is_alive():
                control_thread.join()
            sys.exit(exit_code)

    def get_webrtc(self):
        """Print out WebRTC related information for all available cameras."""
        self.get_wyze_data("cameras", fresh_data=True)
        log.info("\n======\nWebRTC\n======\n\n")
        for i, cam in enumerate(self.cameras.values(), 1):
            try:
                wss = wyzecam.api.get_cam_webrtc(self.auth, cam.mac)
                creds = json.dumps(wss, separators=("\n\n", ":\n"))[1:-1].replace(
                    '"', ""
                )
                log.info(f"\n[{i}/{len(self.cameras)}] {cam.nickname}:\n\n{creds}\n---")
            except requests.exceptions.HTTPError as ex:
                if ex.response.status_code == 404:
                    ex = "Camera does not support WebRTC"
                log.warning(f"\n[{i}/{len(self.cameras)}] {cam.nickname}:\n{ex}\n---")

    def get_kvs_signal(self, cam_name: str) -> dict:
        """Get signaling for kvs webrtc."""
        if not (cam := self.cameras.get(cam_name)):
            return {"result": "cam not found", "cam": cam_name}
        if not self.auth:
            self.get_wyze_data("auth")
        try:
            wss = wyzecam.api.get_cam_webrtc(self.auth, cam.mac)
            return wss | {"result": "ok", "cam": cam_name}
        except requests.exceptions.HTTPError as ex:
            if ex.response.status_code == 404:
                ex = "Camera does not support WebRTC"
            log.warning(ex)
            return {"result": ex, "cam": cam_name}

    def get_webrtc_signal(
        self, cam_name: str, hostname: Optional[str] = "localhost"
    ) -> dict:
        """Generate signaling for rtsp-simple-server webrtc."""
        wss = "s" if env_bool("RTSP_WEBRTCENCRYPTION") else ""
        socket = self.webrtc_url.lstrip("http") or f"{wss}://{hostname}:8889"
        ice_server = env_bool("RTSP_WEBRTCICESERVERS") or [
            {"credentialType": "password", "urls": ["stun:stun.l.google.com:19302"]}
        ]
        return {
            "result": "ok",
            "cam": cam_name,
            "signalingUrl": f"ws{socket}/{cam_name}/ws",
            "servers": ice_server,
            "rss": True,
        }

    def sse_status(self) -> Generator[str, str, str]:
        """Generator to return the status for enabled cameras."""
        if self.mfa_req:
            yield f"event: mfa\ndata: {self.mfa_req}\n\n"
            while self.mfa_req:
                time.sleep(1)
            yield "event: mfa\ndata: clear\n\n"
        cameras = {}
        while True:
            if cameras != (
                cameras := {cam: self.get_cam_status(cam) for cam in self.streams}
            ):
                yield f"data: {json.dumps(cameras)}\n\n"
            time.sleep(1)

    def get_cam_status(self, name_uri: str) -> str:
        """Camera connection status."""
        if not (stream := self.streams.get(name_uri)):
            return "unavailable"
        if self.stop_bridge.is_set():
            return "stopping"
        if (stop_flag := stream.get("stop_flag")) and stop_flag.is_set():
            return "standby"
        if stream.get("camera_info"):
            return "connected"
        if stream.get("sleep"):
            return "offline"
        return "connecting" if stream.get("started", 0) > 0 else "offline"

    def get_cam_info(
        self,
        name_uri: str,
        hostname: Optional[str] = "localhost",
        cam: Optional[WyzeCamera] = None,
    ) -> dict:
        """Camera info for webui."""
        if not cam and not (cam := self.cameras.get(name_uri)):
            return {"error": "Could not find camera"}
        if self.hostname:
            hostname = self.hostname
        img = f"{name_uri}.{env_bool('IMG_TYPE','jpg')}"
        try:
            img_time = int(os.path.getmtime(self.img_path + img) * 1000)
        except FileNotFoundError:
            img_time = None

        webrtc_url = (self.webrtc_url or f"http://{hostname}:8889") + f"/{name_uri}"

        data = {
            "nickname": cam.nickname,
            "status": self.get_cam_status(name_uri),
            "connected": False,
            "on_demand": self.on_demand or cam.product_model in {"WVOD1", "HL_WCO2"},
            "started": 0,
            "ip": cam.ip,
            "mac": cam.mac,
            "product_model": cam.product_model,
            "model_name": cam.model_name,
            "firmware_ver": cam.firmware_ver,
            "thumbnail_url": cam.thumbnail,
            "hls_url": (self.hls_url or f"http://{hostname}:8888") + f"/{name_uri}/",
            "webrtc_url": webrtc_url if self.bridge_ip else None,
            "rtmp_url": (self.rtmp_url or f"rtmp://{hostname}:1935") + f"/{name_uri}",
            "rtsp_url": (self.rtsp_url or f"rtsp://{hostname}:8554") + f"/{name_uri}",
            "stream_auth": bool(os.getenv(f"RTSP_PATHS_{name_uri.upper()}_READUSER")),
            "name_uri": name_uri,
            "fw_rtsp": name_uri in self.fw_rtsp,
            "enabled": name_uri in self.streams,
            "camera_info": None,
            "boa_url": None,
            "img_url": f"img/{img}" if img_time else None,
            "img_time": img_time,
            "snapshot_url": f"snapshot/{img}",
            "photo_url": None,
            "webrtc": cam.webrtc_support,
        }
        if env_bool("LLHLS"):
            data["hls_url"] = data["hls_url"].replace("http:", "https:")
        if stream := self.streams.get(name_uri):
            if stream.get("stop_flag") and not stream["stop_flag"].is_set():
                data["started"] = int(stream.get("started", 0) * 1000)
            if stream.get("camera_info"):
                data["connected"] = True
                data["camera_info"] = stream["camera_info"]
                if stream["camera_info"].get("boa_info"):
                    data["boa_url"] = f"http://{cam.ip}/cgi-bin/hello.cgi?name=/"
                    if photo := stream["camera_info"]["boa_info"].get("last_photo"):
                        data["photo_url"] = f"photo/{name_uri}_{photo[0]}"

        return data

    def get_cameras(self, hostname: Optional[str] = "localhost") -> Dict[str, dict]:
        camera_data = {"total": len(self.cameras), "enabled": 0, "cameras": {}}
        for name, cam in self.cameras.items():
            cam_data = self.get_cam_info(name, hostname, cam)
            camera_data["cameras"][name] = cam_data
            camera_data["enabled"] += 1 if cam_data.get("enabled") else 0

        return camera_data

    def rtsp_snap(
        self, cam_name: str, wait: bool = True, fast: bool = True
    ) -> Optional[str]:
        """
        Take an rtsp snapshot with ffmpeg.
        @param cam_name: uri name of camera
        @param wait: wait for rtsp snapshot to complete
        @return: img path
        """
        if self.get_cam_status(cam_name) in {"unavailable", "offline", "stopping"}:
            return None

        if auth := os.getenv(f"RTSP_PATHS_{cam_name.upper()}_READUSER", ""):
            auth += f':{os.getenv(f"RTSP_PATHS_{cam_name.upper()}_READPASS","")}@'

        img = f"{self.img_path}{cam_name}.{env_bool('IMG_TYPE','jpg')}"
        ffmpeg_cmd = (
            ["ffmpeg", "-loglevel", "fatal", "-threads", "1"]
            + ["-analyzeduration", "50", "-probesize", "500" if fast else "1000"]
            + ["-f", "rtsp", "-rtsp_transport", "tcp", "-thread_queue_size", "100"]
            + ["-i", f"rtsp://{auth}0.0.0.0:8554/{cam_name}", "-an"]
            + ["-f", "image2", "-frames:v", "1", "-y", img]
        )
        ffmpeg = self.rtsp_snapshot_processes.get(cam_name, None)

        if not ffmpeg or ffmpeg.poll() is not None:
            ffmpeg = self.rtsp_snapshot_processes[cam_name] = Popen(ffmpeg_cmd)
        if wait:
            try:
                if ffmpeg.wait(timeout=30) != 0:
                    if not fast:
                        return None
                    self.rtsp_snap(cam_name, fast=False)
            except TimeoutExpired:
                if ffmpeg.poll() is None:
                    ffmpeg.kill()
                    ffmpeg.communicate()
                return None
            finally:
                if cam_name in self.rtsp_snapshot_processes and ffmpeg.poll():
                    with contextlib.suppress(KeyError):
                        del self.rtsp_snapshot_processes[cam_name]
        return img

    def start_on_demand(self, cam_uri: str) -> bool:
        """Start on-demand stream."""
        if not (cam := self.streams.get(cam_uri)) or not cam.get("stop_flag"):
            return False
        cam["stop_flag"].clear()
        cam["started"] = time.time()
        return True

    def stop_on_demand(self, cam_uri: str) -> bool:
        """Stop on-demand stream."""
        if not (cam := self.streams.get(cam_uri)):
            return False
        if cam.get("stop_flag") != None:
            cam["stop_flag"].set()
        return True

    def boa_photo(self, cam_name: str) -> Optional[str]:
        """Take photo."""
        if not (cam := self.streams.get(cam_name)) or cam.get("camera_info") is None:
            return None
        cam["camera_cmd"].put("take_photo")
        cam["camera_cmd"].join()
        if cam.get("queue") and not cam["queue"].empty():
            cam["camera_info"] = cam["queue"].get()
        if boa_info := cam["camera_info"].get("boa_info"):
            return boa_info.get("last_photo")
        return None

    def cam_cmd(self, cam_name: str, cmd: str) -> dict[str, Any]:
        """Cam command."""
        resp = {"status": "error", "command": cmd}
        if env_bool("disable_control"):
            return resp | {"response": "Control disabled"}
        if cmd not in CAM_CMDS:
            return resp | {"response": "Unknown command"}
        if not (cam := self.streams.get(cam_name)) or not cam.get("camera_info"):
            return resp | {"response": "Camera offline"}
        cam["camera_cmd"].put(cmd)
        cam["camera_cmd"].join()
        try:
            cam["camera_info"] = cam["queue"].get(timeout=5)
            if cmd in cam["camera_info"]:
                return cam["camera_info"].pop(cmd)
            return resp | {"response": "could not get result"}
        except Empty:
            return resp | {"response": "timeout"}


mode_type = {0: "P2P", 1: "RELAY", 2: "LAN"}


def env_bool(env: str, false="", true="", style="") -> Any:
    """Return env variable or empty string if the variable contains 'false' or is empty."""
    env_value = os.getenv(env.upper().replace("-", "_"), "")
    value = env_value.lower().replace("false", "").strip("'\" \n\t\r")
    if value in {"no", "none"}:
        value = ""
    if style.lower() == "bool":
        return bool(value or false)
    if style.lower() == "int":
        return int("".join(filter(str.isdigit, value or str(false))) or 0)
    if style.lower() == "upper" and value:
        return value.upper()
    if style.lower() == "original" and value:
        return os.getenv(env.upper().replace("-", "_"))
    return true if true and value else value or false


def env_list(env: str) -> list:
    """Return env values as a list."""
    return [
        x.strip("'\"\n ").upper().replace(":", "")
        for x in os.getenv(env.upper(), "").split(",")
    ]


def env_filter(cam: WyzeCamera) -> bool:
    """Check if cam is being filtered in any env."""
    return (
        cam.nickname.upper() in env_list("FILTER_NAMES")
        or cam.mac in env_list("FILTER_MACS")
        or cam.product_model in env_list("FILTER_MODELS")
        or cam.model_name.upper() in env_list("FILTER_MODELS")
    )


def get_env_quality(uri: str, cam_model: str) -> Tuple[int, int]:
    """Get preferred resolution and bitrate from env."""
    env_quality = env_bool(f"QUALITY_{uri}", env_bool("QUALITY", "na")).ljust(3, "0")
    env_bit = int(env_quality[2:])
    frame_size = 1 if env_quality[:2] == "sd" else 0
    if doorbell := (cam_model == "WYZEDB3"):
        frame_size = int(env_bool("DOOR_SIZE", frame_size))
    elif cam_model in {"HL_CAM3P", "HL_PANP"} and frame_size == 0:
        frame_size = 3  # Actually 4, but we set it to 3 because tutk_protocol adds 1.
    elif cam_model == "WYZEC1" and frame_size > 0:
        log.warning("v1 (WYZEC1) only supports HD")
        frame_size = 0
    return frame_size, (env_bit if 1 <= env_bit <= 255 else (180 if doorbell else 120))


def check_net_mode(session_mode: int, uri: str) -> str:
    """Check if the connection mode is allowed."""
    net_mode = env_bool(f"NET_MODE_{uri}", env_bool("NET_MODE", "any"))
    if "p2p" in net_mode and session_mode == 1:
        raise Exception("☁️ Connected via RELAY MODE! Reconnecting")
    if "lan" in net_mode and session_mode != 2:
        raise Exception("☁️ Connected via NON-LAN MODE! Reconnecting")

    mode = mode_type.get(session_mode, f"UNKNOWN ({session_mode})") + " mode"
    if session_mode != 2:
        log.warning(
            f"☁️ WARNING: Camera is connected via {mode}. Stream may consume additional bandwidth!"
        )
    return mode


def get_cam_params(
    sess: WyzeIOTCSession, uri: str, audio: bool
) -> Tuple[int, Optional[dict]]:
    """Check session and return fps and audio codec from camera."""
    mode = check_net_mode(sess.session_check().mode, uri)
    if env_bool("IOTC_TCP"):
        sess.tutk_platform_lib.IOTC_TCPRelayOnly_TurnOn()
        log.info(sess.session_check())

    # WYZEC1 DEBUGGING
    if env_bool("DEBUG_LEVEL"):
        cam_info = f"\n\n=====\n{sess.camera.nickname}\n"
        if hasattr(sess.camera, "camera_info"):
            for key, value in sess.camera.camera_info.items():
                if isinstance(value, dict):
                    cam_info += f"\n\n{key}:"
                    for k, v in value.items():
                        cam_info += f"\n{k:>15}: {'*******'if k =='mac' else v}"
                else:
                    cam_info += f"\n{key}: {value}"
        else:
            cam_info += "no camera_info"
        print(cam_info, "\n\n")
    # WYZEC1 DEBUGGING
    bit_frame = f"{sess.preferred_bitrate}kb/s {sess.resolution} stream"
    fps = 20
    if video_param := sess.camera.camera_info.get("videoParm"):
        if fps := int(video_param.get("fps", 0)):
            if fps % 5 != 0:
                log.error(f"⚠️ Unusual FPS detected: {fps}")
        if force_fps := int(env_bool(f"FORCE_FPS_{uri}", 0)):
            log.info(f"Attempting to force fps={force_fps}")
            sess.change_fps(force_fps)
            fps = force_fps
        bit_frame += f" ({video_param.get('type', 'h264')}/{fps}fps)"
        if env_bool("DEBUG_LEVEL"):
            log.info(f"[videoParm] {video_param}")
    firmware = sess.camera.camera_info["basicInfo"].get("firmware", "NA")
    if sess.camera.dtls or sess.camera.parent_dtls:
        firmware += " 🔒 (DTLS)"
    wifi = sess.camera.camera_info["basicInfo"].get("wifidb", "NA")
    if "netInfo" in sess.camera.camera_info:
        wifi = sess.camera.camera_info["netInfo"].get("signal", wifi)
    if audio:
        codec, rate = sess.get_audio_codec()
        codec_str = codec.replace("s16le", "PCM")
        if codec_out := env_bool("AUDIO_CODEC", "libopus" if "s16le" in codec else ""):
            codec_str += f" > {codec_out}"
        audio: dict = {"codec": codec, "rate": rate, "codec_out": codec_out.lower()}
    log.info(f"📡 Getting {bit_frame} via {mode} (WiFi: {wifi}%) FW: {firmware} (2/3)")
    if audio:
        log.info(f"🔊 Audio Enabled - {codec_str.upper()}/{rate:,}Hz")

    mqtt = [
        (f"wyzebridge/{uri.lower()}/net_mode", mode),
        (f"wyzebridge/{uri.lower()}/wifi", wifi),
        (f"wyzebridge/{uri.lower()}/audio", json.dumps(audio) if audio else False),
    ]
    send_mqtt(mqtt)
    return fps, audio


def get_ffmpeg_cmd(cam: WyzeCamera, audio: Optional[dict]) -> list[str]:
    """Return the ffmpeg cmd with options from the env."""
    vcodec = "h264"
    if cam.camera_info and cam.camera_info.get("videoParm"):
        vcodec = cam.camera_info["videoParm"].get("type", vcodec)
    flags = "-fflags +genpts+flush_packets+nobuffer+bitexact -flags +low_delay"
    livestream = get_livestream_cmd(cam.name_uri)
    audio_in = "-f lavfi -i anullsrc=cl=mono" if livestream else ""
    audio_out = "aac"
    if audio and "codec" in audio:
        audio_in = f"-thread_queue_size 128 -f {audio['codec']} -ar {audio['rate']} -i /tmp/{cam.name_uri}.wav"
        audio_out = audio["codec_out"] or "copy"
        a_filter = ["-filter:a"] + env_bool("AUDIO_FILTER", "volume=5").split()
    rtsp_transport = "udp" if "udp" in env_bool("RTSP_PROTOCOLS") else "tcp"
    rss_cmd = f"[{{}}f=rtsp:{rtsp_transport=:}:bsfs/v=dump_extra=freq=keyframe]rtsp://0.0.0.0:8554/{cam.name_uri}"
    rtsp_ss = rss_cmd.format("")
    if env_bool(f"AUDIO_STREAM_{cam.name_uri}", env_bool("AUDIO_STREAM")) and audio:
        rtsp_ss += "|" + rss_cmd.format("select=a:") + "_audio"

    cmd = env_bool(f"FFMPEG_CMD_{cam.name_uri}", env_bool("FFMPEG_CMD")).format(
        cam_name=cam.name_uri, CAM_NAME=cam.name_uri.upper(), audio_in=audio_in
    ).split() or (
        ["-loglevel", "verbose" if env_bool("DEBUG_FFMPEG") else "error"]
        + env_bool(f"FFMPEG_FLAGS_{cam.name_uri}", env_bool("FFMPEG_FLAGS", flags))
        .strip("'\"\n ")
        .split()
        + ["-thread_queue_size", "64", "-threads", "1"]
        + ["-analyzeduration", "50", "-probesize", "50", "-f", vcodec, "-i", "pipe:"]
        + audio_in.split()
        + ["-flags", "+global_header", "-c:v"]
        + re_encode_video(cam)
        + (["-c:a", audio_out] if audio_in else [])
        + (a_filter if audio and audio_out != "copy" else [])
        + ["-movflags", "+empty_moov+default_base_moof+frag_keyframe"]
        + ["-muxdelay", "0", "-muxpreload", "0"]
        + ["-map", "0:v"]
        + (["-map", "1:a", "-max_interleave_delta", "10"] if audio_in else [])
        # + (["-map", "1:a"] if audio_in else [])
        + ["-f", "tee"]
        + [rtsp_ss + get_record_cmd(cam.name_uri, audio_out) + livestream]
    )
    if "ffmpeg" not in cmd[0].lower():
        cmd.insert(0, "ffmpeg")
    if env_bool("DEBUG_FFMPEG"):
        log.info(f"[FFMPEG_CMD] {' '.join(cmd)}")
    return cmd


def re_encode_video(cam: WyzeCamera) -> list[str]:
    """
    Check if stream needs to be re-encoded.

    :ENV ROTATE_DOOR: Rotate and re-encode WYZEDB3 cameras.
    :ENV ROTATE_CAM_<NAME>: Rotate and re-encode cameras that match.
    :ENV FORCE_ENCODE: Force all cameras to be re-encoded.

    :ENV H264_ENC: Change default codec used for re-encode.


    :returns: ffmpeg compatible [list] to be used for -c:v
    """
    h264_enc: str = env_bool("h264_enc", "libx264").lower()
    rotation = []
    transpose = "clock"
    if (env_bool("ROTATE_DOOR") and cam.product_model == "WYZEDB3") or env_bool(
        f"ROTATE_CAM_{cam.name_uri}"
    ):
        if os.getenv(f"ROTATE_CAM_{cam.name_uri}") in {"0", "1", "2", "3"}:
            # Numerical values are deprecated, and should be dropped in favor of symbolic constants.
            transpose = os.environ[f"ROTATE_CAM_{cam.name_uri}"]
        rotation = ["-filter:v", f"transpose={transpose}"]

    if not env_bool("FORCE_ENCODE") and not rotation:
        return ["copy"]
    log.info(f"Re-encoding using {h264_enc}{f' [{transpose=}]' if rotation else '' }")
    return (
        [h264_enc]
        + rotation
        + ["-b:v", "3000k", "-coder", "1", "-bufsize", "1000k"]
        + ["-profile:v", "77" if h264_enc == "h264_v4l2m2m" else "main"]
        + ["-preset", "fast" if h264_enc == "h264_nvenc" else "ultrafast"]
        + ["-forced-idr", "1", "-force_key_frames", "expr:gte(t,n_forced*2)"]
    )


def get_record_cmd(uri: str, audio_codec: str) -> str:
    """Check if recording is enabled and return ffmpeg tee cmd."""
    if not env_bool(f"RECORD_{uri}", env_bool("RECORD_ALL")):
        return ""
    seg_time = env_bool("RECORD_LENGTH", "60")
    file_name = "{CAM_NAME}_%Y-%m-%d_%H-%M-%S_%Z"
    file_name = env_bool("RECORD_FILE_NAME", file_name, style="original").rstrip(".mp4")
    container = "mp4" if audio_codec.lower() == "aac" else "mov"
    path = "/%s/" % env_bool(
        f"RECORD_PATH_{uri}", env_bool("RECORD_PATH", "record/{CAM_NAME}")
    ).format(cam_name=uri.lower(), CAM_NAME=uri).strip("/")
    os.makedirs(path, exist_ok=True)
    log.info(f"📹 Will record {seg_time}s {container} clips to {path}")
    return (
        f"|[onfail=ignore:f=segment"
        ":bsfs/v=dump_extra=freq=keyframe"
        f":segment_time={seg_time}"
        ":segment_atclocktime=1"
        f":segment_format={container}"
        ":reset_timestamps=1"
        ":strftime=1"
        ":use_fifo=1]"
        f"{path}{file_name.format(cam_name=uri.lower(),CAM_NAME=uri)}.{container}"
    )


def get_livestream_cmd(uri: str) -> str:
    """Check if livestream is enabled and return ffmpeg tee cmd."""
    cmd = ""
    flv = "|[f=flv:flvflags=no_duration_filesize:use_fifo=1]"
    if len(key := env_bool(f"YOUTUBE_{uri}", style="original")) > 5:
        log.info("📺 YouTube livestream enabled")
        cmd += f"{flv}rtmp://a.rtmp.youtube.com/live2/{key}"
    if len(key := env_bool(f"FACEBOOK_{uri}", style="original")) > 5:
        log.info("📺 Facebook livestream enabled")
        cmd += f"{flv}rtmps://live-api-s.facebook.com:443/rtmp/{key}"
    if len(key := env_bool(f"LIVESTREAM_{uri}", style="original")) > 5:
        log.info(f"📺 Custom ({key}) livestream enabled")
        cmd += f"{flv}{key}"
    return cmd


def set_cam_offline(uri: str, error: wyzecam.TutkError, offline: bool) -> None:
    """Do something when camera goes offline."""
    state = "offline" if error.code == -90 else error.name
    mqtt_status = [(f"wyzebridge/{uri.lower()}/state", state)]
    send_mqtt(mqtt_status)

    if str(error.code) not in env_bool("OFFLINE_ERRNO", "-90"):
        return
    if offline:  # Don't resend if previous state was offline.
        return

    if ":" in (ifttt := env_bool("OFFLINE_IFTTT", style="original")):
        event, key = ifttt.split(":")
        url = f"https://maker.ifttt.com/trigger/{event}/with/key/{key}"
        data = {"value1": uri, "value2": error.code, "value3": error.name}
        try:
            resp = requests.post(url, data)
            resp.raise_for_status()
        except requests.exceptions.HTTPError as ex:
            log.warning(f"[IFTTT] {ex}")
        else:
            log.info(f"[IFTTT] 📲 Sent webhook trigger to {event}")


def mqtt_discovery(cam: WyzeCamera) -> None:
    """Add cameras to MQTT if enabled."""
    if not env_bool("MQTT_HOST"):
        return
    base = f"wyzebridge/{cam.name_uri}/"
    msgs = [(f"{base}state", "disconnected")]
    if env_bool("MQTT_DTOPIC"):
        topic = f"{os.getenv('MQTT_DTOPIC')}/camera/{cam.mac}/config"
        payload = {
            "uniq_id": "WYZE" + cam.mac,
            "name": "Wyze Cam " + cam.nickname,
            "topic": f"{base}image",
            "json_attributes_topic": f"{base}attributes",
            "availability_topic": f"{base}state",
            "icon": "mdi:image",
            "device": {
                "connections": [["mac", cam.mac]],
                "identifiers": cam.mac,
                "manufacturer": "Wyze",
                "model": cam.product_model,
                "sw_version": cam.firmware_ver,
                "via_device": "docker-wyze-bridge",
            },
        }
        msgs.append((topic, json.dumps(payload)))
    send_mqtt(msgs)


def send_mqtt(messages: list) -> None:
    """Publish a message to the MQTT server."""
    if not env_bool("MQTT_HOST"):
        return
    m_auth = os.getenv("MQTT_AUTH", ":").split(":")
    m_host = os.getenv("MQTT_HOST", "localhost").split(":")
    try:
        paho.mqtt.publish.multiple(
            messages,
            hostname=m_host[0],
            port=int(m_host[1]) if len(m_host) > 1 else 1883,
            auth=(
                {"username": m_auth[0], "password": m_auth[1]}
                if env_bool("MQTT_AUTH")
                else None
            ),
        )
    except Exception as ex:
        log.warning(f"[MQTT] {ex}")


def setup_hass(hass: bool):
    """Home Assistant related config."""
    if not hass:
        return
    log.info("🏠 Home Assistant Mode")
    with open("/data/options.json") as f:
        conf = json.load(f)
    auth = {"Authorization": f"Bearer {os.getenv('SUPERVISOR_TOKEN')}"}
    try:
        assert "WB_IP" not in conf, f"Using WB_IP={conf['WB_IP']} from config"
        net_info = requests.get("http://supervisor/network/info", headers=auth).json()
        for i in net_info["data"]["interfaces"]:
            if not i["primary"]:
                continue
            os.environ["WB_IP"] = i["ipv4"]["address"][0].split("/")[0]
    except Exception as e:
        log.error(f"WEBRTC SETUP: {e}")

    mqtt_conf = requests.get("http://supervisor/services/mqtt", headers=auth).json()
    if "ok" in mqtt_conf.get("result") and (data := mqtt_conf.get("data")):
        os.environ["MQTT_HOST"] = f'{data["host"]}:{data["port"]}'
        os.environ["MQTT_AUTH"] = f'{data["username"]}:{data["password"]}'

    if cam_options := conf.pop("CAM_OPTIONS", None):
        for cam in cam_options:
            if not (cam_name := wyzecam.clean_name(cam.get("CAM_NAME", ""))):
                continue
            if "AUDIO" in cam:
                os.environ[f"ENABLE_AUDIO_{cam_name}"] = str(cam["AUDIO"])
            if "FFMPEG" in cam:
                os.environ[f"FFMPEG_CMD_{cam_name}"] = str(cam["FFMPEG"])
            if "NET_MODE" in cam:
                os.environ[f"NET_MODE_{cam_name}"] = str(cam["NET_MODE"])
            if "ROTATE" in cam:
                os.environ[f"ROTATE_CAM_{cam_name}"] = str(cam["ROTATE"])
            if "QUALITY" in cam:
                os.environ[f"QUALITY_{cam_name}"] = str(cam["QUALITY"])
            if "LIVESTREAM" in cam:
                os.environ[f"LIVESTREAM_{cam_name}"] = str(cam["LIVESTREAM"])
            if "RECORD" in cam:
                os.environ[f"RECORD_{cam_name}"] = str(cam["RECORD"])

    if rtsp_options := conf.pop("RTSP_SIMPLE_SERVER", None):
        for opt in rtsp_options:
            if (split_opt := opt.split("=", 1)) and len(split_opt) == 2:
                key = split_opt[0].strip().upper()
                key = key if key.startswith("RTSP_") else "RTSP_" + key
                os.environ[key] = split_opt[1].strip()
    [os.environ.update({k.replace(" ", "_").upper(): str(v)}) for k, v in conf.items()]


def cam_http_alive(ip: str) -> bool:
    """Test if camera http server is up."""
    try:
        resp = requests.get(f"http://{ip}")
        resp.raise_for_status()
        return True
    except requests.exceptions.ConnectionError:
        return False


def pull_last_image(cam: dict, path: str, as_snap: bool = False):
    """Pull last image from camera SD card."""
    if not cam.get("ip"):
        return
    file_name, modded = cam["last_photo"]
    base = f"http://{cam['uri']}/cgi-bin/hello.cgi?name=/{path}/"
    try:
        with requests.Session() as req:
            resp = req.get(base)  # Get Last Date
            date = sorted(re.findall("<h2>(\d+)<\/h2>", resp.text))[-1]
            resp = req.get(base + date)  # Get Last File
            file_name = sorted(re.findall("<h1>(\w+\.jpg)<\/h1>", resp.text))[-1]
            if file_name != cam["last_photo"][0]:
                log.info(f"Pulling {path} file from camera ({file_name=})")
                resp = req.get(f"http://{cam['uri']}/SDPath/{path}/{date}/{file_name}")
                _, modded = get_header_dates(resp.headers)
                # with open(f"{img_dir}{path}_{file_name}", "wb") as img:
                save_name = "_" + ("alarm.jpg" if path == "alarm" else file_name)
                if as_snap and env_bool("take_photo"):
                    save_name = ".jpg"
                with open(f"{cam['img_dir']}{cam['uri']}{save_name}", "wb") as img:
                    img.write(resp.content)
    except requests.exceptions.ConnectionError as ex:
        log.error(ex)
    finally:
        cam["last_photo"] = file_name, modded


def get_header_dates(
    resp_header: dict,
) -> tuple[Optional[datetime], Optional[datetime]]:
    """Get dates from boa header."""
    try:
        date = datetime.strptime(resp_header.get("Date"), "%a, %d %b %Y %X %Z")
        last = datetime.strptime(resp_header.get("Last-Modified"), "%a, %d %b %Y %X %Z")
        return date, last
    except ValueError:
        return None, None


def mqtt_sub_topic(
    m_topics: list, sess: WyzeIOTCSession
) -> Optional[paho.mqtt.client.Client]:
    """Connect to mqtt and return the client."""
    if not env_bool("MQTT_HOST"):
        return None

    client = paho.mqtt.client.Client()
    m_auth = os.getenv("MQTT_AUTH", ":").split(":")
    m_host = os.getenv("MQTT_HOST", "localhost").split(":")
    client.username_pw_set(m_auth[0], m_auth[1] if len(m_auth) > 1 else None)
    client.user_data_set(sess)
    client.on_connect = lambda mq_client, *_: [
        mq_client.subscribe(f"wyzebridge/{m_topic}") for m_topic in m_topics
    ]
    client.on_message = _on_message
    client.connect(m_host[0], int(m_host[1] if len(m_host) > 1 else 1883), 60)
    client.loop_start()
    return client


def _on_message(client, sess, msg):
    if not (cmd := msg.payload.decode()) or cmd not in CAM_CMDS:
        return
    if resp := send_tutk_msg(sess, cmd, "mqtt").get(cmd):
        client.publish(msg.topic, json.dumps(resp))


def check_boa_ip(sess: WyzeIOTCSession):
    """
    Check if boa should be enabled.

    env options:
        - enable_boa: Requires LAN connection and SD card. required to pull any images.
        - boa_interval: the number of seconds between photos/keep alive.
        - take_photo: Take a high res photo directly on the camera SD card.
        - pull_photo: Pull the HQ photo from the SD card.
        - pull_alarm: Pull alarm/motion image from the SD card.
        - motion_cooldown: Cooldown between motion alerts.
    """
    log.debug(sess.camera.camera_info.get("sdParm"))
    if not (
        env_bool("enable_boa")
        or env_bool("PULL_PHOTO")
        or env_bool("PULL_ALARM")
        or env_bool("MOTION_HTTP")
    ):
        return None

    session = sess.session_check()
    if (
        session.mode != 2  # NOT connected in LAN mode
        or not (ip := session.remote_ip.decode("utf-8"))
        or not (sd_parm := sess.camera.camera_info.get("sdParm"))
        or sd_parm.get("status") != "1"  # SD card is NOT available
        or "detail" in sd_parm  # Avoid weird SD card issue?
    ):
        return None  # Stop thread if SD card isn't available

    log.info(f"Local boa HTTP server enabled on http://{ip}")
    return ip


def boa_control(sess: WyzeIOTCSession, cam: dict):
    """
    Boa related controls.
    """
    if not cam.get("ip"):
        return
    iotctrl_msg = []
    if env_bool("take_photo"):
        iotctrl_msg.append(wyzecam.tutk_protocol.K10058TakePhoto())
    if not cam_http_alive(cam["ip"]):
        log.info("starting boa server")
        iotctrl_msg.append(wyzecam.tutk_protocol.K10148StartBoa())
    if iotctrl_msg:
        with sess.iotctrl_mux() as mux:
            for msg in iotctrl_msg:
                mux.send_ioctl(msg)
    if datetime.now() > cam["cooldown"] and (
        env_bool("pull_alarm") or env_bool("motion_http")
    ):
        motion_alarm(cam)
    if env_bool("pull_photo"):
        pull_last_image(cam, "photo", True)


CAM_CMDS = {
    "take_photo": ("K10058TakePhoto", None),
    "get_status_light": ("K10030GetNetworkLightStatus", None),
    "set_status_light_on": ("K10032SetNetworkLightStatus", True),
    "set_status_light_off": ("K10032SetNetworkLightStatus", False),
    "get_night_vision": ("K10040GetNightVisionStatus", None),
    "set_night_vision_on": ("K10042SetNightVisionStatus", 1),
    "set_night_vision_off": ("K10042SetNightVisionStatus", 2),
    "set_night_vision_auto": ("K10042SetNightVisionStatus", 3),
    "get_irled_status": ("K10044GetIRLEDStatus", None),
    "set_irled_on": ("K10046SetIRLEDStatus", 1),
    "set_irled_off": ("K10046SetIRLEDStatus", 2),
    "get_camera_time": ("K10090GetCameraTime", None),
    "set_camera_time": ("K10092SetCameraTime", None),
    "get_night_switch_condition": ("K10624GetAutoSwitchNightType", None),
    "set_night_switch_dusk": ("K10626SetAutoSwitchNightType", 1),
    "set_night_switch_dark": ("K10626SetAutoSwitchNightType", 2),
    "set_alarm_on": ("k10630SetAlarmFlashing", True),
    "set_alarm_off": ("k10630SetAlarmFlashing", False),
    "get_alarm_status": ("K10632GetAlarmFlashing", None),
    "set_action_left": ("K11002SetRotaryByActionLeft", None),
    "set_action_right": ("K11002SetRotaryByActionRight", None),
    "set_action_up": ("K11002SetRotaryByActionUp", None),
    "set_action_down": ("K11002SetRotaryByActionDown", None),
    "reset_rotation": ("K11004ResetRotatePosition", None),
    "set_rotary_up": ("K11000SetRotaryUp", None),
    "set_rotary_down": ("K11000SetRotaryDown", None),
    "set_rotary_right": ("K11000SetRotaryRight", None),
    "set_rotary_left": ("K11000SetRotaryLeft", None),
}


def camera_control(
    sess: WyzeIOTCSession,
    uri: str,
    img_dir: str,
    camera_info: multiprocessing.Queue,
    camera_cmd: multiprocessing.JoinableQueue,
):
    """
    Listen for commands to control the camera.

    :param sess: WyzeIOTCSession used to communicate with the camera.
    :param uri: URI-safe name of the camera.
    :param img_dir: Local path to store images from camera.
    """
    boa_cam = {
        "ip": check_boa_ip(sess),
        "uri": uri.lower(),
        "img_dir": img_dir,
        "last_alarm": (None, None),
        "last_photo": (None, None),
        "cooldown": datetime.now(),
    }

    interval = env_bool("boa_interval", "5", style="int")
    mqtt = mqtt_sub_topic([f"{uri.lower()}/cmd"], sess)

    while sess.state == WyzeIOTCSessionState.AUTHENTICATION_SUCCEEDED:
        boa_control(sess, boa_cam)
        resp = {}
        with contextlib.suppress(Empty):
            cmd = camera_cmd.get(timeout=interval)
            if resp := send_tutk_msg(sess, cmd, "web-ui"):
                pull_last_image(boa_cam, "photo")
            camera_cmd.task_done()

        # Check bitrate
        # sess.update_frame_size_rate(True)

        if not resp and camera_info.qsize() > 0:
            continue
        cam_info = sess.camera.camera_info or {}
        if boa_cam.get("ip"):
            cam_info["boa_info"] = {
                "last_alarm": boa_cam["last_alarm"],
                "last_photo": boa_cam["last_photo"],
            }
        camera_info.put(cam_info | resp)

    if mqtt:
        mqtt.loop_stop()


def send_tutk_msg(sess: WyzeIOTCSession, cmd: str, source: str) -> dict:
    """
    Send tutk protocol message to camera.

    :param sess: WyzeIOTCSession used to communicate with the camera.
    :param cmd: Command to send to the camera. See CAM_CMDS.
    :param source: The source of the command for logging.

    """
    resp = {"cmd": cmd}
    if proto := CAM_CMDS.get(cmd):
        log.info(f"[CONTROL] Request: {cmd} via {source.upper()}!")
        if proto[1] is None:
            proto_msg = getattr(wyzecam.tutk_protocol, proto[0])()
        else:
            proto_msg = getattr(wyzecam.tutk_protocol, proto[0])(proto[1])
        try:
            with sess.iotctrl_mux() as mux:
                if (res := mux.send_ioctl(proto_msg).result(timeout=3)) != None:
                    resp |= {"status": "success", "response": res}
                else:
                    resp |= {"status": "error", "response": "timeout"}
        except Empty:
            log.warning(f"[CONTROL] {cmd} empty response")
            resp |= {"status": "success", "response": None}
        except Exception as ex:
            resp |= {"status": "error", "response": f"{ex}"}
            log.warning(f"[CONTROL] {ex}")
        log.info(f"[CONTROL] Response: {resp}")
    return {cmd: resp}


def motion_alarm(cam: dict):
    """Check alam and trigger MQTT/http motion and return cooldown."""

    motion = False
    cooldown = cam["cooldown"]
    if (alarm := pull_last_image(cam, "alarm")) != cam["last_alarm"]:
        log.info(f"[MOTION] Alarm file detected at {cam['last_alarm'][1]}")
        cooldown = datetime.now() + timedelta(0, int(env_bool("motion_cooldown", "10")))
        motion = True
    send_mqtt([(f"wyzebridge/{cam['uri']}/motion", motion)])
    if motion and (http := env_bool("motion_http")):
        try:
            resp = requests.get(http.format(cam_name=cam["uri"]))
            resp.raise_for_status()
        except requests.exceptions.HTTPError as ex:
            log.error(ex)
    cam["last_alarm"] = alarm, cooldown


def setup_webrtc(bridge_ip: str):
    """Config bridge to allow WebRTC connections."""
    if not bridge_ip:
        log.warning("SET WB_IP to allow WEBRTC connections.")
        return
    os.environ["RTSP_WEBRTCICEHOSTNAT1TO1IPS"] = bridge_ip


def setup_llhls(token_path: str = "/tokens/", hass: bool = False):
    """Generate necessary certificates for LL-HLS if needed."""
    if not env_bool("LLHLS"):
        return
    log.info("LL-HLS Enabled")
    os.environ["RTSP_HLSENCRYPTION"] = "yes"
    if env_bool("rtsp_hlsServerKey"):
        return

    key = "/ssl/privkey.pem"
    cert = "/ssl/fullchain.pem"
    if hass and os.path.isfile(key) and os.path.isfile(cert):
        log.info("🔐 Using existing SSL certificate from Home Assistant")
        os.environ["RTSP_HLSSERVERKEY"] = key
        os.environ["RTSP_HLSSERVERCERT"] = cert
        return

    cert_path = f"{token_path}hls_server"
    if not os.path.isfile(f"{cert_path}.key"):
        log.info("🔐 Generating key for LL-HLS")
        Popen(
            ["openssl", "genrsa", "-out", f"{cert_path}.key", "2048"],
            stdout=DEVNULL,
            stderr=DEVNULL,
        ).wait()
    if not os.path.isfile(f"{cert_path}.crt"):
        log.info("🔏 Generating certificate for LL-HLS")
        Popen(
            ["openssl", "req", "-new", "-x509", "-sha256"]
            + ["-key", f"{cert_path}.key"]
            + ["-subj", "/C=US/ST=WA/L=Kirkland/O=WYZE BRIDGE/CN=wyze-bridge"]
            + ["-out", f"{cert_path}.crt"]
            + ["-days", "3650"],
            stdout=DEVNULL,
            stderr=DEVNULL,
        ).wait()
    os.environ["RTSP_HLSSERVERKEY"] = f"{cert_path}.key"
    os.environ["RTSP_HLSSERVERCERT"] = f"{cert_path}.crt"


def setup_logging():
    multiprocessing.current_process().name = "WyzeBridge"
    logging.basicConfig(
        format="%(asctime)s [%(name)s][%(levelname)s][%(processName)s] %(message)s"
        if env_bool("DEBUG_LEVEL")
        else "%(asctime)s [%(processName)s] %(message)s",
        datefmt="%Y/%m/%d %X",
        stream=sys.stdout,
        level=logging.WARNING,
    )
    if env_bool("DEBUG_LEVEL"):
        debug_level = getattr(logging, os.getenv("DEBUG_LEVEL").upper(), 10)
        logging.getLogger().setLevel(debug_level)
    log.setLevel(debug_level if "DEBUG_LEVEL" in os.environ else logging.INFO)
    if env_bool("DEBUG_FRAMES") or env_bool("DEBUG_LEVEL"):
        warnings.simplefilter("always")
    warnings.formatwarning = lambda msg, *args, **kwargs: f"WARNING: {msg}"
    logging.captureWarnings(True)

>>>>>>> 109f296e

if __name__ == "__main__":
    wb = WyzeBridge()
    wb.run()
    sys.exit(0)<|MERGE_RESOLUTION|>--- conflicted
+++ resolved
@@ -87,1313 +87,6 @@
         logger.info("👋 goodbye!")
         sys.exit(0)
 
-<<<<<<< HEAD
-=======
-    def auth_wyze(self) -> wyzecam.WyzeCredential:
-        """Authenticate and complete MFA if required."""
-        if len(app_key := env_bool("WYZE_APP_API_KEY", style="original")) == 40:
-            wyzecam.api.WYZE_APP_API_KEY = app_key
-            log.info(f"Using custom WYZE_APP_API_KEY={app_key}")
-        if env_bool("WYZE_BETA_API"):
-            wyzecam.api.AUTH_URL = "https://auth-beta.api.wyze.com/user/login"
-            log.info(f"Using BETA AUTH_URL={wyzecam.api.AUTH_URL}")
-        auth = wyzecam.login(os.getenv("WYZE_EMAIL"), os.getenv("WYZE_PASSWORD"))
-        if not auth.mfa_options:
-            return auth
-        mfa_token = f"{self.token_path}mfa_token.txt"
-        totp_key = f"{self.token_path}totp"
-        log.warning("🔐 MFA Token Required")
-        while True:
-            verification = {}
-            if "PrimaryPhone" in auth.mfa_options:
-                verification["type"] = "PrimaryPhone"
-                verification["id"] = wyzecam.send_sms_code(auth)
-                log.info("💬 SMS code requested")
-            else:
-                verification["type"] = "TotpVerificationCode"
-                verification["id"] = auth.mfa_details["totp_apps"][0]["app_id"]
-            if "TotpVerificationCode" in auth.mfa_options:
-                if env_key := env_bool("totp_key", style="original"):
-                    verification["code"] = mintotp.totp(
-                        "".join(c for c in env_key if c.isalnum())
-                    )
-                    log.info(f"🔏 Using TOTP_KEY to generate TOTP")
-                elif os.path.exists(totp_key) and os.path.getsize(totp_key) > 1:
-                    with open(totp_key, "r") as totp_f:
-                        verification["code"] = mintotp.totp(
-                            "".join(c for c in totp_f.read() if c.isalnum())
-                        )
-                    log.info(f"🔏 Using {totp_key} to generate TOTP")
-            if not verification.get("code"):
-                self.mfa_req = verification["type"]
-                log.warning(
-                    f"📝 Enter verification code in the WebUI or add it to {mfa_token}"
-                )
-                while not os.path.exists(mfa_token) or os.path.getsize(mfa_token) == 0:
-                    time.sleep(1)
-                with open(mfa_token, "r+") as mfa_f:
-                    verification["code"] = "".join(
-                        c for c in mfa_f.read() if c.isdigit()
-                    )
-                    mfa_f.truncate(0)
-            log.info(f'🔑 Using {verification["code"]} for authentication')
-            try:
-                mfa_auth = wyzecam.login(
-                    os.environ["WYZE_EMAIL"],
-                    os.environ["WYZE_PASSWORD"],
-                    auth.phone_id,
-                    verification,
-                )
-                if mfa_auth.access_token:
-                    self.mfa_req = None
-                    log.info("✅ Verification code accepted!")
-                    return mfa_auth
-            except Exception as ex:
-                if "400 Client Error" in str(ex):
-                    log.warning("🚷 Wrong Code?")
-                log.warning(f"Error: {ex}\n\nPlease try again!\n")
-                time.sleep(3)
-
-    def set_mfa(self, mfa_code: str):
-        """Set MFA code from WebUI."""
-        mfa_file = f"{self.token_path}mfa_token.txt"
-        try:
-            with open(mfa_file, "w") as f:
-                f.write(mfa_code)
-            while os.path.getsize(mfa_file) != 0:
-                time.sleep(1)
-            return True
-        except Exception as ex:
-            log.error(ex)
-            return False
-
-    def cache_check(
-        self, name: str
-    ) -> Optional[Union[wyzecam.WyzeCredential, wyzecam.WyzeAccount, List[WyzeCamera]]]:
-        """Check if local cache exists."""
-        try:
-            if "cameras" in name and "api" in env_bool("SNAPSHOT"):
-                raise Exception("♻️ Refreshing camera data for thumbnails")
-            with open(self.token_path + name + ".pickle", "rb") as pkl_f:
-                pickle_data = pickle.load(pkl_f)
-            if env_bool("FRESH_DATA"):
-                raise Exception(f"♻️ FORCED REFRESH - Ignoring local '{name}' data")
-            if name == "user" and pickle_data.email.lower() != env_bool("WYZE_EMAIL"):
-                for f_name in os.listdir(self.token_path):
-                    if f_name.endswith("pickle"):
-                        os.remove(self.token_path + f_name)
-                raise Exception("🕵️ Cached email doesn't match 'WYZE_EMAIL'")
-            return pickle_data
-        except OSError:
-            log.info(f"🔍 Could not find local cache for '{name}'")
-        except Exception as ex:
-            log.warning(ex)
-
-    def refresh_token(self) -> wyzecam.WyzeCredential:
-        """Refresh auth token."""
-        try:
-            log.info("♻️ Refreshing tokens")
-            wyze_data = wyzecam.refresh_token(self.auth)
-            self.set_wyze_data("auth", wyze_data)
-        except AssertionError:
-            log.warning("⏰ Expired refresh token?")
-            self.get_wyze_data("auth", fresh_data=True)
-
-    def set_wyze_data(self, name: str, wyze_data: object, cache: bool = True) -> None:
-        """Set and pickle wyze data for future use."""
-        if not wyze_data:
-            raise Exception(f"Missing data for {name}")
-        if name == "cameras":
-            setattr(self, name, {cam.name_uri: cam for cam in wyze_data})
-        else:
-            setattr(self, name, wyze_data)
-        if cache:
-            with open(self.token_path + name + ".pickle", "wb") as f:
-                log.info(f"💾 Saving '{name}' to local cache...")
-                pickle.dump(wyze_data, f)
-
-    def get_wyze_data(
-        self, name: str, fresh_data: bool = False
-    ) -> Union[wyzecam.WyzeCredential, wyzecam.WyzeAccount, List[WyzeCamera]]:
-        """Check for local cache and fetch data from the wyze api if needed."""
-        if not fresh_data and (wyze_data := self.cache_check(name)):
-            log.info(f"📚 Using '{name}' from local cache...")
-            self.set_wyze_data(name, wyze_data, cache=False)
-            return wyze_data
-        if not self.auth and name != "auth":
-            self.get_wyze_data("auth")
-        wyze_data = False
-        while not wyze_data:
-            log.info(f"☁️ Fetching '{name}' from the Wyze API...")
-            try:
-                if name == "auth":
-                    wyze_data = self.auth_wyze()
-                elif name == "user":
-                    wyze_data = wyzecam.get_user_info(self.auth)
-                elif name == "cameras":
-                    wyze_data = wyzecam.get_camera_list(self.auth)
-            except AssertionError:
-                log.warning(f"⚠️ Error getting {name} - Expired token?")
-                self.refresh_token()
-            except requests.exceptions.HTTPError as ex:
-                if "400 Client Error" in str(ex):
-                    log.warning("🚷 Invalid credentials?")
-                log.warning(ex)
-                time.sleep(60)
-            except Exception as ex:
-                log.warning(ex)
-                time.sleep(10)
-            if not wyze_data:
-                time.sleep(15)
-        self.set_wyze_data(name, wyze_data)
-        return wyze_data
-
-    def save_api_thumb(self, camera: WyzeCamera) -> None:
-        """Grab a thumbnail for the camera from the wyze api."""
-        if env_bool("SNAPSHOT") != "api" or not getattr(camera, "thumbnail", False):
-            return
-        try:
-            with requests.get(camera.thumbnail) as thumb:
-                thumb.raise_for_status()
-                log.info(f'☁️ Pulling "{camera.nickname}" thumbnail')
-            img = self.img_path + camera.name_uri + ".jpg"
-            with open(img, "wb") as img_f:
-                img_f.write(thumb.content)
-        except Exception as ex:
-            log.warning(ex)
-
-    def add_rtsp_path(self, cam: WyzeCamera) -> None:
-        """Configure and add env options for the camera that will be used by rtsp-simple-server."""
-        path = f"RTSP_PATHS_{cam.name_uri.upper()}"
-        py_event = "python3 /app/rtsp_event.py $RTSP_PATH "
-        # py_event = "bash -c 'echo GET /events/{}/{} HTTP/1.1 >/dev/tcp/127.0.0.1/5000'"
-        if self.on_demand or cam.product_model in {"WVOD1", "HL_WCO2"}:
-            if env_bool(f"RECORD_{cam.name_uri}", env_bool("RECORD_ALL")):
-                log.info(f"[RECORDING] Ignoring ON_DEMAND setting for {cam.name_uri}!")
-            else:
-                os.environ[f"{path}_RUNONDEMANDSTARTTIMEOUT"] = "30s"
-                os.environ[
-                    f"{path}_RUNONDEMAND"
-                ] = f"bash -c 'echo GET /api/{cam.name_uri}/start >/dev/tcp/127.0.0.1/5000'"
-
-        if rtsp_path := self.check_rtsp_fw(cam):
-            self.fw_rtsp.add(cam.name_uri)
-            log.info(f"Proxying firmware RTSP to path: '/{cam.name_uri}fw'")
-            os.environ[f"{path}FW_SOURCE"] = rtsp_path
-            # os.environ[f"{path}FW_SOURCEONDEMAND"] = "yes"
-        for event in {"READ", "READY"}:
-            env = f"{path}_RUNON{event}"
-            if not env_bool(env):
-                os.environ[env] = py_event + event
-            if rtsp_path:
-                os.environ[f"{path}FW_RUNON{event}"] = py_event + event
-        if user := env_bool(f"{path}_READUSER", os.getenv("RTSP_PATHS_ALL_READUSER")):
-            os.environ[f"{path}_READUSER"] = user
-        if pas := env_bool(f"{path}_READPASS", os.getenv("RTSP_PATHS_ALL_READPASS")):
-            os.environ[f"{path}_READPASS"] = pas
-
-    def check_rtsp_fw(self, cam: WyzeCamera) -> Optional[str]:
-        """Check and add rtsp."""
-        if not (rtsp_fw := env_bool("rtsp_fw")):
-            return None
-        if cam.firmware_ver[:5] not in wyzecam.tutk.tutk.RTSP_FW:
-            return None
-        log.info(f"Checking {cam.nickname} for firmware RTSP on v{cam.firmware_ver}")
-        try:
-            with wyzecam.WyzeIOTC() as iotc, WyzeIOTCSession(
-                iotc.tutk_platform_lib, self.user, cam
-            ) as session:
-                if session.session_check().mode != 2:
-                    log.warning(f"[{cam.nickname}] Camera is not on same LAN")
-                    return None
-                return session.check_native_rtsp(start_rtsp=rtsp_fw.lower() == "force")
-        except wyzecam.TutkError:
-            return None
-
-    def get_filtered_cams(self, fresh_data: bool = False) -> None:
-        """Get all cameras that are enabled."""
-        cams: List[WyzeCamera] = self.get_wyze_data("cameras", fresh_data)
-
-        # Update cameras
-        if not hasattr(cams[0], "parent_dtls"):
-            print("\n\n========\nAdditional data from Wyze API required.\n")
-            print("\nRemoving old camera data..\n=======\n\n")
-            os.remove(self.token_path + "cameras.pickle")
-            cams: List[WyzeCamera] = self.get_wyze_data("cameras", fresh_data=True)
-        for cam in cams:
-            if not cam.enr or not cam.p2p_id or not cam.ip:
-                log.warning(f"💔 {cam.nickname} [{cam.product_model}] is not supported")
-                cams.remove(cam)
-        total = len(cams)
-        if env_bool("FILTER_BLOCK"):
-            if filtered := list(filter(lambda cam: not env_filter(cam), cams)):
-                log.info("\n🪄 BLACKLIST MODE ON")
-                cams = filtered
-        elif any(key.startswith("FILTER_") for key in os.environ):
-            if filtered := list(filter(env_filter, cams)):
-                log.info("🪄 WHITELIST MODE ON")
-                cams = filtered
-        if total == 0:
-            log.info("\n\n ❌ COULD NOT FIND ANY CAMERAS!")
-            os.remove(self.token_path + "cameras.pickle")
-            time.sleep(30)
-            sys.exit(2)
-        msg = f"{len(cams)} OF" if len(cams) < total else "ALL"
-        log.info(f"\n🎬 STARTING {msg} {total} CAMERAS")
-        for cam in cams:
-            self.add_rtsp_path(cam)
-            mqtt_discovery(cam)
-            self.save_api_thumb(cam)
-            self.streams[cam.name_uri] = {}
-
-    def start_rtsp_server(self) -> None:
-        """Start rtsp-simple-server in its own subprocess."""
-        if self.rtsp:
-            return
-        os.environ["IMG_PATH"] = self.img_path
-        os.environ["RTSP_READTIMEOUT"] = f"{self.timeout + 2}s"
-        try:
-            with open("/RTSP_TAG", "r") as tag:
-                log.info(f"Starting rtsp-simple-server {tag.read().strip()}")
-        except Exception:
-            log.info("starting rtsp-simple-server")
-        self.rtsp = Popen(["/app/rtsp-simple-server", "/app/rtsp-simple-server.yml"])
-
-    def start_tutk_stream(
-        self,
-        cam: WyzeCamera,
-        stop_flag: Event,
-        camera_info: multiprocessing.Queue,
-        camera_cmd: multiprocessing.JoinableQueue,
-        offline: bool,
-    ) -> None:
-        """Connect and communicate with the camera using TUTK."""
-        while stop_flag.is_set():
-            if self.stop_bridge.is_set():
-                return
-            time.sleep(0.5)
-        uri = cam.name_uri.upper()
-        exit_code = 1
-        audio = env_bool(f"ENABLE_AUDIO_{uri}", env_bool("ENABLE_AUDIO"), style="bool")
-        audio_thread = control_thread = None
-        try:
-            with wyzecam.WyzeIOTC() as wyze_iotc, WyzeIOTCSession(
-                wyze_iotc.tutk_platform_lib,
-                self.user,
-                cam,
-                *get_env_quality(uri, cam.product_model),
-                enable_audio=audio,
-                connect_timeout=self.connect_timeout,
-                stop_flag=stop_flag,
-            ) as sess:
-                camera_info.put(sess.camera.camera_info)
-                fps, audio = get_cam_params(sess, uri, audio)
-                if not env_bool("disable_control"):
-                    control_thread = threading.Thread(
-                        target=camera_control,
-                        args=(sess, uri, self.img_path, camera_info, camera_cmd),
-                        name=f"{uri}_control",
-                    )
-                    control_thread.start()
-                if audio:
-                    audio_thread = threading.Thread(
-                        target=sess.recv_audio_frames, args=(uri,), name=f"{uri}_AUDIO"
-                    )
-                    audio_thread.start()
-                with Popen(get_ffmpeg_cmd(cam, audio), stdin=PIPE) as ffmpeg:
-                    for frame in sess.recv_bridge_frame(
-                        self.keep_bad_frames, self.timeout, fps
-                    ):
-                        ffmpeg.stdin.write(frame)
-        except wyzecam.TutkError as ex:
-            log.warning(ex)
-            set_cam_offline(uri, ex, offline)
-            if ex.code in {-10, -13, -19, -68, -90}:
-                exit_code = abs(ex.code)
-            else:
-                time.sleep(5)
-        except ValueError as ex:
-            log.warning(ex)
-            if ex.args[0] == "ENR_AUTH_FAILED":
-                log.warning("⏰ Expired ENR?")
-                exit_code = 19
-        except BrokenPipeError:
-            log.info("FFMPEG stopped")
-        except Exception as ex:
-            log.warning(ex)
-        else:
-            log.warning("Stream is down.")
-        finally:
-            if audio_thread and audio_thread.is_alive():
-                open(f"/tmp/{uri.lower()}.wav", "r").close()
-                audio_thread.join()
-            if control_thread and control_thread.is_alive():
-                control_thread.join()
-            sys.exit(exit_code)
-
-    def get_webrtc(self):
-        """Print out WebRTC related information for all available cameras."""
-        self.get_wyze_data("cameras", fresh_data=True)
-        log.info("\n======\nWebRTC\n======\n\n")
-        for i, cam in enumerate(self.cameras.values(), 1):
-            try:
-                wss = wyzecam.api.get_cam_webrtc(self.auth, cam.mac)
-                creds = json.dumps(wss, separators=("\n\n", ":\n"))[1:-1].replace(
-                    '"', ""
-                )
-                log.info(f"\n[{i}/{len(self.cameras)}] {cam.nickname}:\n\n{creds}\n---")
-            except requests.exceptions.HTTPError as ex:
-                if ex.response.status_code == 404:
-                    ex = "Camera does not support WebRTC"
-                log.warning(f"\n[{i}/{len(self.cameras)}] {cam.nickname}:\n{ex}\n---")
-
-    def get_kvs_signal(self, cam_name: str) -> dict:
-        """Get signaling for kvs webrtc."""
-        if not (cam := self.cameras.get(cam_name)):
-            return {"result": "cam not found", "cam": cam_name}
-        if not self.auth:
-            self.get_wyze_data("auth")
-        try:
-            wss = wyzecam.api.get_cam_webrtc(self.auth, cam.mac)
-            return wss | {"result": "ok", "cam": cam_name}
-        except requests.exceptions.HTTPError as ex:
-            if ex.response.status_code == 404:
-                ex = "Camera does not support WebRTC"
-            log.warning(ex)
-            return {"result": ex, "cam": cam_name}
-
-    def get_webrtc_signal(
-        self, cam_name: str, hostname: Optional[str] = "localhost"
-    ) -> dict:
-        """Generate signaling for rtsp-simple-server webrtc."""
-        wss = "s" if env_bool("RTSP_WEBRTCENCRYPTION") else ""
-        socket = self.webrtc_url.lstrip("http") or f"{wss}://{hostname}:8889"
-        ice_server = env_bool("RTSP_WEBRTCICESERVERS") or [
-            {"credentialType": "password", "urls": ["stun:stun.l.google.com:19302"]}
-        ]
-        return {
-            "result": "ok",
-            "cam": cam_name,
-            "signalingUrl": f"ws{socket}/{cam_name}/ws",
-            "servers": ice_server,
-            "rss": True,
-        }
-
-    def sse_status(self) -> Generator[str, str, str]:
-        """Generator to return the status for enabled cameras."""
-        if self.mfa_req:
-            yield f"event: mfa\ndata: {self.mfa_req}\n\n"
-            while self.mfa_req:
-                time.sleep(1)
-            yield "event: mfa\ndata: clear\n\n"
-        cameras = {}
-        while True:
-            if cameras != (
-                cameras := {cam: self.get_cam_status(cam) for cam in self.streams}
-            ):
-                yield f"data: {json.dumps(cameras)}\n\n"
-            time.sleep(1)
-
-    def get_cam_status(self, name_uri: str) -> str:
-        """Camera connection status."""
-        if not (stream := self.streams.get(name_uri)):
-            return "unavailable"
-        if self.stop_bridge.is_set():
-            return "stopping"
-        if (stop_flag := stream.get("stop_flag")) and stop_flag.is_set():
-            return "standby"
-        if stream.get("camera_info"):
-            return "connected"
-        if stream.get("sleep"):
-            return "offline"
-        return "connecting" if stream.get("started", 0) > 0 else "offline"
-
-    def get_cam_info(
-        self,
-        name_uri: str,
-        hostname: Optional[str] = "localhost",
-        cam: Optional[WyzeCamera] = None,
-    ) -> dict:
-        """Camera info for webui."""
-        if not cam and not (cam := self.cameras.get(name_uri)):
-            return {"error": "Could not find camera"}
-        if self.hostname:
-            hostname = self.hostname
-        img = f"{name_uri}.{env_bool('IMG_TYPE','jpg')}"
-        try:
-            img_time = int(os.path.getmtime(self.img_path + img) * 1000)
-        except FileNotFoundError:
-            img_time = None
-
-        webrtc_url = (self.webrtc_url or f"http://{hostname}:8889") + f"/{name_uri}"
-
-        data = {
-            "nickname": cam.nickname,
-            "status": self.get_cam_status(name_uri),
-            "connected": False,
-            "on_demand": self.on_demand or cam.product_model in {"WVOD1", "HL_WCO2"},
-            "started": 0,
-            "ip": cam.ip,
-            "mac": cam.mac,
-            "product_model": cam.product_model,
-            "model_name": cam.model_name,
-            "firmware_ver": cam.firmware_ver,
-            "thumbnail_url": cam.thumbnail,
-            "hls_url": (self.hls_url or f"http://{hostname}:8888") + f"/{name_uri}/",
-            "webrtc_url": webrtc_url if self.bridge_ip else None,
-            "rtmp_url": (self.rtmp_url or f"rtmp://{hostname}:1935") + f"/{name_uri}",
-            "rtsp_url": (self.rtsp_url or f"rtsp://{hostname}:8554") + f"/{name_uri}",
-            "stream_auth": bool(os.getenv(f"RTSP_PATHS_{name_uri.upper()}_READUSER")),
-            "name_uri": name_uri,
-            "fw_rtsp": name_uri in self.fw_rtsp,
-            "enabled": name_uri in self.streams,
-            "camera_info": None,
-            "boa_url": None,
-            "img_url": f"img/{img}" if img_time else None,
-            "img_time": img_time,
-            "snapshot_url": f"snapshot/{img}",
-            "photo_url": None,
-            "webrtc": cam.webrtc_support,
-        }
-        if env_bool("LLHLS"):
-            data["hls_url"] = data["hls_url"].replace("http:", "https:")
-        if stream := self.streams.get(name_uri):
-            if stream.get("stop_flag") and not stream["stop_flag"].is_set():
-                data["started"] = int(stream.get("started", 0) * 1000)
-            if stream.get("camera_info"):
-                data["connected"] = True
-                data["camera_info"] = stream["camera_info"]
-                if stream["camera_info"].get("boa_info"):
-                    data["boa_url"] = f"http://{cam.ip}/cgi-bin/hello.cgi?name=/"
-                    if photo := stream["camera_info"]["boa_info"].get("last_photo"):
-                        data["photo_url"] = f"photo/{name_uri}_{photo[0]}"
-
-        return data
-
-    def get_cameras(self, hostname: Optional[str] = "localhost") -> Dict[str, dict]:
-        camera_data = {"total": len(self.cameras), "enabled": 0, "cameras": {}}
-        for name, cam in self.cameras.items():
-            cam_data = self.get_cam_info(name, hostname, cam)
-            camera_data["cameras"][name] = cam_data
-            camera_data["enabled"] += 1 if cam_data.get("enabled") else 0
-
-        return camera_data
-
-    def rtsp_snap(
-        self, cam_name: str, wait: bool = True, fast: bool = True
-    ) -> Optional[str]:
-        """
-        Take an rtsp snapshot with ffmpeg.
-        @param cam_name: uri name of camera
-        @param wait: wait for rtsp snapshot to complete
-        @return: img path
-        """
-        if self.get_cam_status(cam_name) in {"unavailable", "offline", "stopping"}:
-            return None
-
-        if auth := os.getenv(f"RTSP_PATHS_{cam_name.upper()}_READUSER", ""):
-            auth += f':{os.getenv(f"RTSP_PATHS_{cam_name.upper()}_READPASS","")}@'
-
-        img = f"{self.img_path}{cam_name}.{env_bool('IMG_TYPE','jpg')}"
-        ffmpeg_cmd = (
-            ["ffmpeg", "-loglevel", "fatal", "-threads", "1"]
-            + ["-analyzeduration", "50", "-probesize", "500" if fast else "1000"]
-            + ["-f", "rtsp", "-rtsp_transport", "tcp", "-thread_queue_size", "100"]
-            + ["-i", f"rtsp://{auth}0.0.0.0:8554/{cam_name}", "-an"]
-            + ["-f", "image2", "-frames:v", "1", "-y", img]
-        )
-        ffmpeg = self.rtsp_snapshot_processes.get(cam_name, None)
-
-        if not ffmpeg or ffmpeg.poll() is not None:
-            ffmpeg = self.rtsp_snapshot_processes[cam_name] = Popen(ffmpeg_cmd)
-        if wait:
-            try:
-                if ffmpeg.wait(timeout=30) != 0:
-                    if not fast:
-                        return None
-                    self.rtsp_snap(cam_name, fast=False)
-            except TimeoutExpired:
-                if ffmpeg.poll() is None:
-                    ffmpeg.kill()
-                    ffmpeg.communicate()
-                return None
-            finally:
-                if cam_name in self.rtsp_snapshot_processes and ffmpeg.poll():
-                    with contextlib.suppress(KeyError):
-                        del self.rtsp_snapshot_processes[cam_name]
-        return img
-
-    def start_on_demand(self, cam_uri: str) -> bool:
-        """Start on-demand stream."""
-        if not (cam := self.streams.get(cam_uri)) or not cam.get("stop_flag"):
-            return False
-        cam["stop_flag"].clear()
-        cam["started"] = time.time()
-        return True
-
-    def stop_on_demand(self, cam_uri: str) -> bool:
-        """Stop on-demand stream."""
-        if not (cam := self.streams.get(cam_uri)):
-            return False
-        if cam.get("stop_flag") != None:
-            cam["stop_flag"].set()
-        return True
-
-    def boa_photo(self, cam_name: str) -> Optional[str]:
-        """Take photo."""
-        if not (cam := self.streams.get(cam_name)) or cam.get("camera_info") is None:
-            return None
-        cam["camera_cmd"].put("take_photo")
-        cam["camera_cmd"].join()
-        if cam.get("queue") and not cam["queue"].empty():
-            cam["camera_info"] = cam["queue"].get()
-        if boa_info := cam["camera_info"].get("boa_info"):
-            return boa_info.get("last_photo")
-        return None
-
-    def cam_cmd(self, cam_name: str, cmd: str) -> dict[str, Any]:
-        """Cam command."""
-        resp = {"status": "error", "command": cmd}
-        if env_bool("disable_control"):
-            return resp | {"response": "Control disabled"}
-        if cmd not in CAM_CMDS:
-            return resp | {"response": "Unknown command"}
-        if not (cam := self.streams.get(cam_name)) or not cam.get("camera_info"):
-            return resp | {"response": "Camera offline"}
-        cam["camera_cmd"].put(cmd)
-        cam["camera_cmd"].join()
-        try:
-            cam["camera_info"] = cam["queue"].get(timeout=5)
-            if cmd in cam["camera_info"]:
-                return cam["camera_info"].pop(cmd)
-            return resp | {"response": "could not get result"}
-        except Empty:
-            return resp | {"response": "timeout"}
-
-
-mode_type = {0: "P2P", 1: "RELAY", 2: "LAN"}
-
-
-def env_bool(env: str, false="", true="", style="") -> Any:
-    """Return env variable or empty string if the variable contains 'false' or is empty."""
-    env_value = os.getenv(env.upper().replace("-", "_"), "")
-    value = env_value.lower().replace("false", "").strip("'\" \n\t\r")
-    if value in {"no", "none"}:
-        value = ""
-    if style.lower() == "bool":
-        return bool(value or false)
-    if style.lower() == "int":
-        return int("".join(filter(str.isdigit, value or str(false))) or 0)
-    if style.lower() == "upper" and value:
-        return value.upper()
-    if style.lower() == "original" and value:
-        return os.getenv(env.upper().replace("-", "_"))
-    return true if true and value else value or false
-
-
-def env_list(env: str) -> list:
-    """Return env values as a list."""
-    return [
-        x.strip("'\"\n ").upper().replace(":", "")
-        for x in os.getenv(env.upper(), "").split(",")
-    ]
-
-
-def env_filter(cam: WyzeCamera) -> bool:
-    """Check if cam is being filtered in any env."""
-    return (
-        cam.nickname.upper() in env_list("FILTER_NAMES")
-        or cam.mac in env_list("FILTER_MACS")
-        or cam.product_model in env_list("FILTER_MODELS")
-        or cam.model_name.upper() in env_list("FILTER_MODELS")
-    )
-
-
-def get_env_quality(uri: str, cam_model: str) -> Tuple[int, int]:
-    """Get preferred resolution and bitrate from env."""
-    env_quality = env_bool(f"QUALITY_{uri}", env_bool("QUALITY", "na")).ljust(3, "0")
-    env_bit = int(env_quality[2:])
-    frame_size = 1 if env_quality[:2] == "sd" else 0
-    if doorbell := (cam_model == "WYZEDB3"):
-        frame_size = int(env_bool("DOOR_SIZE", frame_size))
-    elif cam_model in {"HL_CAM3P", "HL_PANP"} and frame_size == 0:
-        frame_size = 3  # Actually 4, but we set it to 3 because tutk_protocol adds 1.
-    elif cam_model == "WYZEC1" and frame_size > 0:
-        log.warning("v1 (WYZEC1) only supports HD")
-        frame_size = 0
-    return frame_size, (env_bit if 1 <= env_bit <= 255 else (180 if doorbell else 120))
-
-
-def check_net_mode(session_mode: int, uri: str) -> str:
-    """Check if the connection mode is allowed."""
-    net_mode = env_bool(f"NET_MODE_{uri}", env_bool("NET_MODE", "any"))
-    if "p2p" in net_mode and session_mode == 1:
-        raise Exception("☁️ Connected via RELAY MODE! Reconnecting")
-    if "lan" in net_mode and session_mode != 2:
-        raise Exception("☁️ Connected via NON-LAN MODE! Reconnecting")
-
-    mode = mode_type.get(session_mode, f"UNKNOWN ({session_mode})") + " mode"
-    if session_mode != 2:
-        log.warning(
-            f"☁️ WARNING: Camera is connected via {mode}. Stream may consume additional bandwidth!"
-        )
-    return mode
-
-
-def get_cam_params(
-    sess: WyzeIOTCSession, uri: str, audio: bool
-) -> Tuple[int, Optional[dict]]:
-    """Check session and return fps and audio codec from camera."""
-    mode = check_net_mode(sess.session_check().mode, uri)
-    if env_bool("IOTC_TCP"):
-        sess.tutk_platform_lib.IOTC_TCPRelayOnly_TurnOn()
-        log.info(sess.session_check())
-
-    # WYZEC1 DEBUGGING
-    if env_bool("DEBUG_LEVEL"):
-        cam_info = f"\n\n=====\n{sess.camera.nickname}\n"
-        if hasattr(sess.camera, "camera_info"):
-            for key, value in sess.camera.camera_info.items():
-                if isinstance(value, dict):
-                    cam_info += f"\n\n{key}:"
-                    for k, v in value.items():
-                        cam_info += f"\n{k:>15}: {'*******'if k =='mac' else v}"
-                else:
-                    cam_info += f"\n{key}: {value}"
-        else:
-            cam_info += "no camera_info"
-        print(cam_info, "\n\n")
-    # WYZEC1 DEBUGGING
-    bit_frame = f"{sess.preferred_bitrate}kb/s {sess.resolution} stream"
-    fps = 20
-    if video_param := sess.camera.camera_info.get("videoParm"):
-        if fps := int(video_param.get("fps", 0)):
-            if fps % 5 != 0:
-                log.error(f"⚠️ Unusual FPS detected: {fps}")
-        if force_fps := int(env_bool(f"FORCE_FPS_{uri}", 0)):
-            log.info(f"Attempting to force fps={force_fps}")
-            sess.change_fps(force_fps)
-            fps = force_fps
-        bit_frame += f" ({video_param.get('type', 'h264')}/{fps}fps)"
-        if env_bool("DEBUG_LEVEL"):
-            log.info(f"[videoParm] {video_param}")
-    firmware = sess.camera.camera_info["basicInfo"].get("firmware", "NA")
-    if sess.camera.dtls or sess.camera.parent_dtls:
-        firmware += " 🔒 (DTLS)"
-    wifi = sess.camera.camera_info["basicInfo"].get("wifidb", "NA")
-    if "netInfo" in sess.camera.camera_info:
-        wifi = sess.camera.camera_info["netInfo"].get("signal", wifi)
-    if audio:
-        codec, rate = sess.get_audio_codec()
-        codec_str = codec.replace("s16le", "PCM")
-        if codec_out := env_bool("AUDIO_CODEC", "libopus" if "s16le" in codec else ""):
-            codec_str += f" > {codec_out}"
-        audio: dict = {"codec": codec, "rate": rate, "codec_out": codec_out.lower()}
-    log.info(f"📡 Getting {bit_frame} via {mode} (WiFi: {wifi}%) FW: {firmware} (2/3)")
-    if audio:
-        log.info(f"🔊 Audio Enabled - {codec_str.upper()}/{rate:,}Hz")
-
-    mqtt = [
-        (f"wyzebridge/{uri.lower()}/net_mode", mode),
-        (f"wyzebridge/{uri.lower()}/wifi", wifi),
-        (f"wyzebridge/{uri.lower()}/audio", json.dumps(audio) if audio else False),
-    ]
-    send_mqtt(mqtt)
-    return fps, audio
-
-
-def get_ffmpeg_cmd(cam: WyzeCamera, audio: Optional[dict]) -> list[str]:
-    """Return the ffmpeg cmd with options from the env."""
-    vcodec = "h264"
-    if cam.camera_info and cam.camera_info.get("videoParm"):
-        vcodec = cam.camera_info["videoParm"].get("type", vcodec)
-    flags = "-fflags +genpts+flush_packets+nobuffer+bitexact -flags +low_delay"
-    livestream = get_livestream_cmd(cam.name_uri)
-    audio_in = "-f lavfi -i anullsrc=cl=mono" if livestream else ""
-    audio_out = "aac"
-    if audio and "codec" in audio:
-        audio_in = f"-thread_queue_size 128 -f {audio['codec']} -ar {audio['rate']} -i /tmp/{cam.name_uri}.wav"
-        audio_out = audio["codec_out"] or "copy"
-        a_filter = ["-filter:a"] + env_bool("AUDIO_FILTER", "volume=5").split()
-    rtsp_transport = "udp" if "udp" in env_bool("RTSP_PROTOCOLS") else "tcp"
-    rss_cmd = f"[{{}}f=rtsp:{rtsp_transport=:}:bsfs/v=dump_extra=freq=keyframe]rtsp://0.0.0.0:8554/{cam.name_uri}"
-    rtsp_ss = rss_cmd.format("")
-    if env_bool(f"AUDIO_STREAM_{cam.name_uri}", env_bool("AUDIO_STREAM")) and audio:
-        rtsp_ss += "|" + rss_cmd.format("select=a:") + "_audio"
-
-    cmd = env_bool(f"FFMPEG_CMD_{cam.name_uri}", env_bool("FFMPEG_CMD")).format(
-        cam_name=cam.name_uri, CAM_NAME=cam.name_uri.upper(), audio_in=audio_in
-    ).split() or (
-        ["-loglevel", "verbose" if env_bool("DEBUG_FFMPEG") else "error"]
-        + env_bool(f"FFMPEG_FLAGS_{cam.name_uri}", env_bool("FFMPEG_FLAGS", flags))
-        .strip("'\"\n ")
-        .split()
-        + ["-thread_queue_size", "64", "-threads", "1"]
-        + ["-analyzeduration", "50", "-probesize", "50", "-f", vcodec, "-i", "pipe:"]
-        + audio_in.split()
-        + ["-flags", "+global_header", "-c:v"]
-        + re_encode_video(cam)
-        + (["-c:a", audio_out] if audio_in else [])
-        + (a_filter if audio and audio_out != "copy" else [])
-        + ["-movflags", "+empty_moov+default_base_moof+frag_keyframe"]
-        + ["-muxdelay", "0", "-muxpreload", "0"]
-        + ["-map", "0:v"]
-        + (["-map", "1:a", "-max_interleave_delta", "10"] if audio_in else [])
-        # + (["-map", "1:a"] if audio_in else [])
-        + ["-f", "tee"]
-        + [rtsp_ss + get_record_cmd(cam.name_uri, audio_out) + livestream]
-    )
-    if "ffmpeg" not in cmd[0].lower():
-        cmd.insert(0, "ffmpeg")
-    if env_bool("DEBUG_FFMPEG"):
-        log.info(f"[FFMPEG_CMD] {' '.join(cmd)}")
-    return cmd
-
-
-def re_encode_video(cam: WyzeCamera) -> list[str]:
-    """
-    Check if stream needs to be re-encoded.
-
-    :ENV ROTATE_DOOR: Rotate and re-encode WYZEDB3 cameras.
-    :ENV ROTATE_CAM_<NAME>: Rotate and re-encode cameras that match.
-    :ENV FORCE_ENCODE: Force all cameras to be re-encoded.
-
-    :ENV H264_ENC: Change default codec used for re-encode.
-
-
-    :returns: ffmpeg compatible [list] to be used for -c:v
-    """
-    h264_enc: str = env_bool("h264_enc", "libx264").lower()
-    rotation = []
-    transpose = "clock"
-    if (env_bool("ROTATE_DOOR") and cam.product_model == "WYZEDB3") or env_bool(
-        f"ROTATE_CAM_{cam.name_uri}"
-    ):
-        if os.getenv(f"ROTATE_CAM_{cam.name_uri}") in {"0", "1", "2", "3"}:
-            # Numerical values are deprecated, and should be dropped in favor of symbolic constants.
-            transpose = os.environ[f"ROTATE_CAM_{cam.name_uri}"]
-        rotation = ["-filter:v", f"transpose={transpose}"]
-
-    if not env_bool("FORCE_ENCODE") and not rotation:
-        return ["copy"]
-    log.info(f"Re-encoding using {h264_enc}{f' [{transpose=}]' if rotation else '' }")
-    return (
-        [h264_enc]
-        + rotation
-        + ["-b:v", "3000k", "-coder", "1", "-bufsize", "1000k"]
-        + ["-profile:v", "77" if h264_enc == "h264_v4l2m2m" else "main"]
-        + ["-preset", "fast" if h264_enc == "h264_nvenc" else "ultrafast"]
-        + ["-forced-idr", "1", "-force_key_frames", "expr:gte(t,n_forced*2)"]
-    )
-
-
-def get_record_cmd(uri: str, audio_codec: str) -> str:
-    """Check if recording is enabled and return ffmpeg tee cmd."""
-    if not env_bool(f"RECORD_{uri}", env_bool("RECORD_ALL")):
-        return ""
-    seg_time = env_bool("RECORD_LENGTH", "60")
-    file_name = "{CAM_NAME}_%Y-%m-%d_%H-%M-%S_%Z"
-    file_name = env_bool("RECORD_FILE_NAME", file_name, style="original").rstrip(".mp4")
-    container = "mp4" if audio_codec.lower() == "aac" else "mov"
-    path = "/%s/" % env_bool(
-        f"RECORD_PATH_{uri}", env_bool("RECORD_PATH", "record/{CAM_NAME}")
-    ).format(cam_name=uri.lower(), CAM_NAME=uri).strip("/")
-    os.makedirs(path, exist_ok=True)
-    log.info(f"📹 Will record {seg_time}s {container} clips to {path}")
-    return (
-        f"|[onfail=ignore:f=segment"
-        ":bsfs/v=dump_extra=freq=keyframe"
-        f":segment_time={seg_time}"
-        ":segment_atclocktime=1"
-        f":segment_format={container}"
-        ":reset_timestamps=1"
-        ":strftime=1"
-        ":use_fifo=1]"
-        f"{path}{file_name.format(cam_name=uri.lower(),CAM_NAME=uri)}.{container}"
-    )
-
-
-def get_livestream_cmd(uri: str) -> str:
-    """Check if livestream is enabled and return ffmpeg tee cmd."""
-    cmd = ""
-    flv = "|[f=flv:flvflags=no_duration_filesize:use_fifo=1]"
-    if len(key := env_bool(f"YOUTUBE_{uri}", style="original")) > 5:
-        log.info("📺 YouTube livestream enabled")
-        cmd += f"{flv}rtmp://a.rtmp.youtube.com/live2/{key}"
-    if len(key := env_bool(f"FACEBOOK_{uri}", style="original")) > 5:
-        log.info("📺 Facebook livestream enabled")
-        cmd += f"{flv}rtmps://live-api-s.facebook.com:443/rtmp/{key}"
-    if len(key := env_bool(f"LIVESTREAM_{uri}", style="original")) > 5:
-        log.info(f"📺 Custom ({key}) livestream enabled")
-        cmd += f"{flv}{key}"
-    return cmd
-
-
-def set_cam_offline(uri: str, error: wyzecam.TutkError, offline: bool) -> None:
-    """Do something when camera goes offline."""
-    state = "offline" if error.code == -90 else error.name
-    mqtt_status = [(f"wyzebridge/{uri.lower()}/state", state)]
-    send_mqtt(mqtt_status)
-
-    if str(error.code) not in env_bool("OFFLINE_ERRNO", "-90"):
-        return
-    if offline:  # Don't resend if previous state was offline.
-        return
-
-    if ":" in (ifttt := env_bool("OFFLINE_IFTTT", style="original")):
-        event, key = ifttt.split(":")
-        url = f"https://maker.ifttt.com/trigger/{event}/with/key/{key}"
-        data = {"value1": uri, "value2": error.code, "value3": error.name}
-        try:
-            resp = requests.post(url, data)
-            resp.raise_for_status()
-        except requests.exceptions.HTTPError as ex:
-            log.warning(f"[IFTTT] {ex}")
-        else:
-            log.info(f"[IFTTT] 📲 Sent webhook trigger to {event}")
-
-
-def mqtt_discovery(cam: WyzeCamera) -> None:
-    """Add cameras to MQTT if enabled."""
-    if not env_bool("MQTT_HOST"):
-        return
-    base = f"wyzebridge/{cam.name_uri}/"
-    msgs = [(f"{base}state", "disconnected")]
-    if env_bool("MQTT_DTOPIC"):
-        topic = f"{os.getenv('MQTT_DTOPIC')}/camera/{cam.mac}/config"
-        payload = {
-            "uniq_id": "WYZE" + cam.mac,
-            "name": "Wyze Cam " + cam.nickname,
-            "topic": f"{base}image",
-            "json_attributes_topic": f"{base}attributes",
-            "availability_topic": f"{base}state",
-            "icon": "mdi:image",
-            "device": {
-                "connections": [["mac", cam.mac]],
-                "identifiers": cam.mac,
-                "manufacturer": "Wyze",
-                "model": cam.product_model,
-                "sw_version": cam.firmware_ver,
-                "via_device": "docker-wyze-bridge",
-            },
-        }
-        msgs.append((topic, json.dumps(payload)))
-    send_mqtt(msgs)
-
-
-def send_mqtt(messages: list) -> None:
-    """Publish a message to the MQTT server."""
-    if not env_bool("MQTT_HOST"):
-        return
-    m_auth = os.getenv("MQTT_AUTH", ":").split(":")
-    m_host = os.getenv("MQTT_HOST", "localhost").split(":")
-    try:
-        paho.mqtt.publish.multiple(
-            messages,
-            hostname=m_host[0],
-            port=int(m_host[1]) if len(m_host) > 1 else 1883,
-            auth=(
-                {"username": m_auth[0], "password": m_auth[1]}
-                if env_bool("MQTT_AUTH")
-                else None
-            ),
-        )
-    except Exception as ex:
-        log.warning(f"[MQTT] {ex}")
-
-
-def setup_hass(hass: bool):
-    """Home Assistant related config."""
-    if not hass:
-        return
-    log.info("🏠 Home Assistant Mode")
-    with open("/data/options.json") as f:
-        conf = json.load(f)
-    auth = {"Authorization": f"Bearer {os.getenv('SUPERVISOR_TOKEN')}"}
-    try:
-        assert "WB_IP" not in conf, f"Using WB_IP={conf['WB_IP']} from config"
-        net_info = requests.get("http://supervisor/network/info", headers=auth).json()
-        for i in net_info["data"]["interfaces"]:
-            if not i["primary"]:
-                continue
-            os.environ["WB_IP"] = i["ipv4"]["address"][0].split("/")[0]
-    except Exception as e:
-        log.error(f"WEBRTC SETUP: {e}")
-
-    mqtt_conf = requests.get("http://supervisor/services/mqtt", headers=auth).json()
-    if "ok" in mqtt_conf.get("result") and (data := mqtt_conf.get("data")):
-        os.environ["MQTT_HOST"] = f'{data["host"]}:{data["port"]}'
-        os.environ["MQTT_AUTH"] = f'{data["username"]}:{data["password"]}'
-
-    if cam_options := conf.pop("CAM_OPTIONS", None):
-        for cam in cam_options:
-            if not (cam_name := wyzecam.clean_name(cam.get("CAM_NAME", ""))):
-                continue
-            if "AUDIO" in cam:
-                os.environ[f"ENABLE_AUDIO_{cam_name}"] = str(cam["AUDIO"])
-            if "FFMPEG" in cam:
-                os.environ[f"FFMPEG_CMD_{cam_name}"] = str(cam["FFMPEG"])
-            if "NET_MODE" in cam:
-                os.environ[f"NET_MODE_{cam_name}"] = str(cam["NET_MODE"])
-            if "ROTATE" in cam:
-                os.environ[f"ROTATE_CAM_{cam_name}"] = str(cam["ROTATE"])
-            if "QUALITY" in cam:
-                os.environ[f"QUALITY_{cam_name}"] = str(cam["QUALITY"])
-            if "LIVESTREAM" in cam:
-                os.environ[f"LIVESTREAM_{cam_name}"] = str(cam["LIVESTREAM"])
-            if "RECORD" in cam:
-                os.environ[f"RECORD_{cam_name}"] = str(cam["RECORD"])
-
-    if rtsp_options := conf.pop("RTSP_SIMPLE_SERVER", None):
-        for opt in rtsp_options:
-            if (split_opt := opt.split("=", 1)) and len(split_opt) == 2:
-                key = split_opt[0].strip().upper()
-                key = key if key.startswith("RTSP_") else "RTSP_" + key
-                os.environ[key] = split_opt[1].strip()
-    [os.environ.update({k.replace(" ", "_").upper(): str(v)}) for k, v in conf.items()]
-
-
-def cam_http_alive(ip: str) -> bool:
-    """Test if camera http server is up."""
-    try:
-        resp = requests.get(f"http://{ip}")
-        resp.raise_for_status()
-        return True
-    except requests.exceptions.ConnectionError:
-        return False
-
-
-def pull_last_image(cam: dict, path: str, as_snap: bool = False):
-    """Pull last image from camera SD card."""
-    if not cam.get("ip"):
-        return
-    file_name, modded = cam["last_photo"]
-    base = f"http://{cam['uri']}/cgi-bin/hello.cgi?name=/{path}/"
-    try:
-        with requests.Session() as req:
-            resp = req.get(base)  # Get Last Date
-            date = sorted(re.findall("<h2>(\d+)<\/h2>", resp.text))[-1]
-            resp = req.get(base + date)  # Get Last File
-            file_name = sorted(re.findall("<h1>(\w+\.jpg)<\/h1>", resp.text))[-1]
-            if file_name != cam["last_photo"][0]:
-                log.info(f"Pulling {path} file from camera ({file_name=})")
-                resp = req.get(f"http://{cam['uri']}/SDPath/{path}/{date}/{file_name}")
-                _, modded = get_header_dates(resp.headers)
-                # with open(f"{img_dir}{path}_{file_name}", "wb") as img:
-                save_name = "_" + ("alarm.jpg" if path == "alarm" else file_name)
-                if as_snap and env_bool("take_photo"):
-                    save_name = ".jpg"
-                with open(f"{cam['img_dir']}{cam['uri']}{save_name}", "wb") as img:
-                    img.write(resp.content)
-    except requests.exceptions.ConnectionError as ex:
-        log.error(ex)
-    finally:
-        cam["last_photo"] = file_name, modded
-
-
-def get_header_dates(
-    resp_header: dict,
-) -> tuple[Optional[datetime], Optional[datetime]]:
-    """Get dates from boa header."""
-    try:
-        date = datetime.strptime(resp_header.get("Date"), "%a, %d %b %Y %X %Z")
-        last = datetime.strptime(resp_header.get("Last-Modified"), "%a, %d %b %Y %X %Z")
-        return date, last
-    except ValueError:
-        return None, None
-
-
-def mqtt_sub_topic(
-    m_topics: list, sess: WyzeIOTCSession
-) -> Optional[paho.mqtt.client.Client]:
-    """Connect to mqtt and return the client."""
-    if not env_bool("MQTT_HOST"):
-        return None
-
-    client = paho.mqtt.client.Client()
-    m_auth = os.getenv("MQTT_AUTH", ":").split(":")
-    m_host = os.getenv("MQTT_HOST", "localhost").split(":")
-    client.username_pw_set(m_auth[0], m_auth[1] if len(m_auth) > 1 else None)
-    client.user_data_set(sess)
-    client.on_connect = lambda mq_client, *_: [
-        mq_client.subscribe(f"wyzebridge/{m_topic}") for m_topic in m_topics
-    ]
-    client.on_message = _on_message
-    client.connect(m_host[0], int(m_host[1] if len(m_host) > 1 else 1883), 60)
-    client.loop_start()
-    return client
-
-
-def _on_message(client, sess, msg):
-    if not (cmd := msg.payload.decode()) or cmd not in CAM_CMDS:
-        return
-    if resp := send_tutk_msg(sess, cmd, "mqtt").get(cmd):
-        client.publish(msg.topic, json.dumps(resp))
-
-
-def check_boa_ip(sess: WyzeIOTCSession):
-    """
-    Check if boa should be enabled.
-
-    env options:
-        - enable_boa: Requires LAN connection and SD card. required to pull any images.
-        - boa_interval: the number of seconds between photos/keep alive.
-        - take_photo: Take a high res photo directly on the camera SD card.
-        - pull_photo: Pull the HQ photo from the SD card.
-        - pull_alarm: Pull alarm/motion image from the SD card.
-        - motion_cooldown: Cooldown between motion alerts.
-    """
-    log.debug(sess.camera.camera_info.get("sdParm"))
-    if not (
-        env_bool("enable_boa")
-        or env_bool("PULL_PHOTO")
-        or env_bool("PULL_ALARM")
-        or env_bool("MOTION_HTTP")
-    ):
-        return None
-
-    session = sess.session_check()
-    if (
-        session.mode != 2  # NOT connected in LAN mode
-        or not (ip := session.remote_ip.decode("utf-8"))
-        or not (sd_parm := sess.camera.camera_info.get("sdParm"))
-        or sd_parm.get("status") != "1"  # SD card is NOT available
-        or "detail" in sd_parm  # Avoid weird SD card issue?
-    ):
-        return None  # Stop thread if SD card isn't available
-
-    log.info(f"Local boa HTTP server enabled on http://{ip}")
-    return ip
-
-
-def boa_control(sess: WyzeIOTCSession, cam: dict):
-    """
-    Boa related controls.
-    """
-    if not cam.get("ip"):
-        return
-    iotctrl_msg = []
-    if env_bool("take_photo"):
-        iotctrl_msg.append(wyzecam.tutk_protocol.K10058TakePhoto())
-    if not cam_http_alive(cam["ip"]):
-        log.info("starting boa server")
-        iotctrl_msg.append(wyzecam.tutk_protocol.K10148StartBoa())
-    if iotctrl_msg:
-        with sess.iotctrl_mux() as mux:
-            for msg in iotctrl_msg:
-                mux.send_ioctl(msg)
-    if datetime.now() > cam["cooldown"] and (
-        env_bool("pull_alarm") or env_bool("motion_http")
-    ):
-        motion_alarm(cam)
-    if env_bool("pull_photo"):
-        pull_last_image(cam, "photo", True)
-
-
-CAM_CMDS = {
-    "take_photo": ("K10058TakePhoto", None),
-    "get_status_light": ("K10030GetNetworkLightStatus", None),
-    "set_status_light_on": ("K10032SetNetworkLightStatus", True),
-    "set_status_light_off": ("K10032SetNetworkLightStatus", False),
-    "get_night_vision": ("K10040GetNightVisionStatus", None),
-    "set_night_vision_on": ("K10042SetNightVisionStatus", 1),
-    "set_night_vision_off": ("K10042SetNightVisionStatus", 2),
-    "set_night_vision_auto": ("K10042SetNightVisionStatus", 3),
-    "get_irled_status": ("K10044GetIRLEDStatus", None),
-    "set_irled_on": ("K10046SetIRLEDStatus", 1),
-    "set_irled_off": ("K10046SetIRLEDStatus", 2),
-    "get_camera_time": ("K10090GetCameraTime", None),
-    "set_camera_time": ("K10092SetCameraTime", None),
-    "get_night_switch_condition": ("K10624GetAutoSwitchNightType", None),
-    "set_night_switch_dusk": ("K10626SetAutoSwitchNightType", 1),
-    "set_night_switch_dark": ("K10626SetAutoSwitchNightType", 2),
-    "set_alarm_on": ("k10630SetAlarmFlashing", True),
-    "set_alarm_off": ("k10630SetAlarmFlashing", False),
-    "get_alarm_status": ("K10632GetAlarmFlashing", None),
-    "set_action_left": ("K11002SetRotaryByActionLeft", None),
-    "set_action_right": ("K11002SetRotaryByActionRight", None),
-    "set_action_up": ("K11002SetRotaryByActionUp", None),
-    "set_action_down": ("K11002SetRotaryByActionDown", None),
-    "reset_rotation": ("K11004ResetRotatePosition", None),
-    "set_rotary_up": ("K11000SetRotaryUp", None),
-    "set_rotary_down": ("K11000SetRotaryDown", None),
-    "set_rotary_right": ("K11000SetRotaryRight", None),
-    "set_rotary_left": ("K11000SetRotaryLeft", None),
-}
-
-
-def camera_control(
-    sess: WyzeIOTCSession,
-    uri: str,
-    img_dir: str,
-    camera_info: multiprocessing.Queue,
-    camera_cmd: multiprocessing.JoinableQueue,
-):
-    """
-    Listen for commands to control the camera.
-
-    :param sess: WyzeIOTCSession used to communicate with the camera.
-    :param uri: URI-safe name of the camera.
-    :param img_dir: Local path to store images from camera.
-    """
-    boa_cam = {
-        "ip": check_boa_ip(sess),
-        "uri": uri.lower(),
-        "img_dir": img_dir,
-        "last_alarm": (None, None),
-        "last_photo": (None, None),
-        "cooldown": datetime.now(),
-    }
-
-    interval = env_bool("boa_interval", "5", style="int")
-    mqtt = mqtt_sub_topic([f"{uri.lower()}/cmd"], sess)
-
-    while sess.state == WyzeIOTCSessionState.AUTHENTICATION_SUCCEEDED:
-        boa_control(sess, boa_cam)
-        resp = {}
-        with contextlib.suppress(Empty):
-            cmd = camera_cmd.get(timeout=interval)
-            if resp := send_tutk_msg(sess, cmd, "web-ui"):
-                pull_last_image(boa_cam, "photo")
-            camera_cmd.task_done()
-
-        # Check bitrate
-        # sess.update_frame_size_rate(True)
-
-        if not resp and camera_info.qsize() > 0:
-            continue
-        cam_info = sess.camera.camera_info or {}
-        if boa_cam.get("ip"):
-            cam_info["boa_info"] = {
-                "last_alarm": boa_cam["last_alarm"],
-                "last_photo": boa_cam["last_photo"],
-            }
-        camera_info.put(cam_info | resp)
-
-    if mqtt:
-        mqtt.loop_stop()
-
-
-def send_tutk_msg(sess: WyzeIOTCSession, cmd: str, source: str) -> dict:
-    """
-    Send tutk protocol message to camera.
-
-    :param sess: WyzeIOTCSession used to communicate with the camera.
-    :param cmd: Command to send to the camera. See CAM_CMDS.
-    :param source: The source of the command for logging.
-
-    """
-    resp = {"cmd": cmd}
-    if proto := CAM_CMDS.get(cmd):
-        log.info(f"[CONTROL] Request: {cmd} via {source.upper()}!")
-        if proto[1] is None:
-            proto_msg = getattr(wyzecam.tutk_protocol, proto[0])()
-        else:
-            proto_msg = getattr(wyzecam.tutk_protocol, proto[0])(proto[1])
-        try:
-            with sess.iotctrl_mux() as mux:
-                if (res := mux.send_ioctl(proto_msg).result(timeout=3)) != None:
-                    resp |= {"status": "success", "response": res}
-                else:
-                    resp |= {"status": "error", "response": "timeout"}
-        except Empty:
-            log.warning(f"[CONTROL] {cmd} empty response")
-            resp |= {"status": "success", "response": None}
-        except Exception as ex:
-            resp |= {"status": "error", "response": f"{ex}"}
-            log.warning(f"[CONTROL] {ex}")
-        log.info(f"[CONTROL] Response: {resp}")
-    return {cmd: resp}
-
-
-def motion_alarm(cam: dict):
-    """Check alam and trigger MQTT/http motion and return cooldown."""
-
-    motion = False
-    cooldown = cam["cooldown"]
-    if (alarm := pull_last_image(cam, "alarm")) != cam["last_alarm"]:
-        log.info(f"[MOTION] Alarm file detected at {cam['last_alarm'][1]}")
-        cooldown = datetime.now() + timedelta(0, int(env_bool("motion_cooldown", "10")))
-        motion = True
-    send_mqtt([(f"wyzebridge/{cam['uri']}/motion", motion)])
-    if motion and (http := env_bool("motion_http")):
-        try:
-            resp = requests.get(http.format(cam_name=cam["uri"]))
-            resp.raise_for_status()
-        except requests.exceptions.HTTPError as ex:
-            log.error(ex)
-    cam["last_alarm"] = alarm, cooldown
-
-
-def setup_webrtc(bridge_ip: str):
-    """Config bridge to allow WebRTC connections."""
-    if not bridge_ip:
-        log.warning("SET WB_IP to allow WEBRTC connections.")
-        return
-    os.environ["RTSP_WEBRTCICEHOSTNAT1TO1IPS"] = bridge_ip
-
-
-def setup_llhls(token_path: str = "/tokens/", hass: bool = False):
-    """Generate necessary certificates for LL-HLS if needed."""
-    if not env_bool("LLHLS"):
-        return
-    log.info("LL-HLS Enabled")
-    os.environ["RTSP_HLSENCRYPTION"] = "yes"
-    if env_bool("rtsp_hlsServerKey"):
-        return
-
-    key = "/ssl/privkey.pem"
-    cert = "/ssl/fullchain.pem"
-    if hass and os.path.isfile(key) and os.path.isfile(cert):
-        log.info("🔐 Using existing SSL certificate from Home Assistant")
-        os.environ["RTSP_HLSSERVERKEY"] = key
-        os.environ["RTSP_HLSSERVERCERT"] = cert
-        return
-
-    cert_path = f"{token_path}hls_server"
-    if not os.path.isfile(f"{cert_path}.key"):
-        log.info("🔐 Generating key for LL-HLS")
-        Popen(
-            ["openssl", "genrsa", "-out", f"{cert_path}.key", "2048"],
-            stdout=DEVNULL,
-            stderr=DEVNULL,
-        ).wait()
-    if not os.path.isfile(f"{cert_path}.crt"):
-        log.info("🔏 Generating certificate for LL-HLS")
-        Popen(
-            ["openssl", "req", "-new", "-x509", "-sha256"]
-            + ["-key", f"{cert_path}.key"]
-            + ["-subj", "/C=US/ST=WA/L=Kirkland/O=WYZE BRIDGE/CN=wyze-bridge"]
-            + ["-out", f"{cert_path}.crt"]
-            + ["-days", "3650"],
-            stdout=DEVNULL,
-            stderr=DEVNULL,
-        ).wait()
-    os.environ["RTSP_HLSSERVERKEY"] = f"{cert_path}.key"
-    os.environ["RTSP_HLSSERVERCERT"] = f"{cert_path}.crt"
-
-
-def setup_logging():
-    multiprocessing.current_process().name = "WyzeBridge"
-    logging.basicConfig(
-        format="%(asctime)s [%(name)s][%(levelname)s][%(processName)s] %(message)s"
-        if env_bool("DEBUG_LEVEL")
-        else "%(asctime)s [%(processName)s] %(message)s",
-        datefmt="%Y/%m/%d %X",
-        stream=sys.stdout,
-        level=logging.WARNING,
-    )
-    if env_bool("DEBUG_LEVEL"):
-        debug_level = getattr(logging, os.getenv("DEBUG_LEVEL").upper(), 10)
-        logging.getLogger().setLevel(debug_level)
-    log.setLevel(debug_level if "DEBUG_LEVEL" in os.environ else logging.INFO)
-    if env_bool("DEBUG_FRAMES") or env_bool("DEBUG_LEVEL"):
-        warnings.simplefilter("always")
-    warnings.formatwarning = lambda msg, *args, **kwargs: f"WARNING: {msg}"
-    logging.captureWarnings(True)
-
->>>>>>> 109f296e
-
 if __name__ == "__main__":
     wb = WyzeBridge()
     wb.run()
