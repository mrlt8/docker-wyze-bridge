import json
import logging
import multiprocessing
import os
import pickle
import signal
import sys
import threading
import time
import warnings
from subprocess import DEVNULL, PIPE, Popen, TimeoutExpired
from typing import Dict, List, NoReturn, Optional, Tuple, Union

import mintotp
import paho.mqtt.publish
import requests

import wyzecam
from wyzecam import WyzeCamera
from wyzecam.api_models import clean_name

log = logging.getLogger("WyzeBridge")


class WyzeBridge:
    def __init__(self) -> None:
        config = json.load(open("config.json"))
        self.version = config.get("version", "DEV")
        log.info(f"🚀 STARTING DOCKER-WYZE-BRIDGE v{self.version}\n")
        self.hass: bool = bool(os.getenv("HASS"))
        setup_hass(self.hass)
        self.on_demand: bool = bool(os.getenv("ON_DEMAND"))
        self.timeout: int = env_bool("RTSP_READTIMEOUT", 15, style="int")
        self.connect_timeout: int = env_bool("CONNECT_TIMEOUT", 20, style="int")
        self.keep_bad_frames: bool = env_bool("KEEP_BAD_FRAMES", style="bool")
        self.healthcheck: bool = bool(os.getenv("HEALTHCHECK"))
        self.token_path: str = "/config/wyze-bridge/" if self.hass else "/tokens/"
        self.img_path: str = "/%s/" % env_bool("IMG_DIR", "img").strip("/")
        self.cameras: list[WyzeCamera] = []
        self.streams: dict = {}
        self.rtsp = None
        self.auth: wyzecam.WyzeCredential = None
        self.user: wyzecam.WyzeAccount = None
        self.stop_flag = multiprocessing.Event()
        self.thread: threading.Thread = None
        self.hostname = env_bool("DOMAIN")
        self.hls_url = env_bool("WB_HLS_URL")
        self.rtmp_url = env_bool("WB_RTMP_URL")
        self.rtsp_url = env_bool("WB_RTSP_URL")

        os.makedirs(self.token_path, exist_ok=True)
        os.makedirs(self.img_path, exist_ok=True)
        open(self.token_path + "mfa_token.txt", "w").close()

    def run(self) -> None:
        """Start synchronously"""
        setup_llhls(self.token_path)
        self.get_wyze_data("user")
        self.get_filtered_cams()
        if env_bool("WEBRTC"):
            self.get_webrtc()
        self.start_rtsp_server()
        self.start_all_streams()

    def start(self):
        """Start asynchronously"""
        if not self.thread:
            self.thread = threading.Thread(target=self.run)
            self.thread.start()

    def update_health(self):
        """Update healthcheck with number of cams down if enabled."""
        if not self.healthcheck():
            return
        with open("/healthcheck", "r+") as healthcheck:
            old = healthcheck.read().strip()
            cams_down = int(old) if old.isnumeric() else 0
            healthcheck.seek(0)
            healthcheck.write(cams_down + 1)

    def start_all_streams(self) -> None:
        """Start all streams and keep them alive."""
        for cam_name in self.streams:
            self.start_stream(cam_name)
        cooldown = env_bool("OFFLINE_TIME", 10, style="int")
        while self.streams and not self.stop_flag.is_set():
            refresh_cams = True
            for name, stream in list(self.streams.items()):
                if (
                    "connected" in stream
                    and not stream["connected"].is_set()
                    and time.time() - stream["started"] > (self.connect_timeout + 2)
                ):
                    log.warning(
                        f"⏰ Timed out connecting to {name} ({self.connect_timeout}s)."
                    )
                    if stream.get("process"):
                        stream["process"].kill()
                    self.streams[name] = {"sleep": int(time.time() + cooldown)}
                elif process := stream.get("process"):
                    if process.exitcode in (19, 68) and refresh_cams:
                        refresh_cams = False
                        log.info("♻️ Attempting to refresh list of cameras")
                        self.get_wyze_data("cameras", enable_cached=False)

                    if process.exitcode in (1, 19, 68):
                        self.start_stream(name)
                    elif process.exitcode in (90,):
                        if env_bool("IGNORE_OFFLINE"):
                            log.info(f"🪦 {name} is offline. Will NOT try again.")
                            del self.streams[name]
                            continue
                        log.info(f"👻 {name} offline. WILL retry in {cooldown}s.")
                        self.streams[name] = {"sleep": int(time.time() + cooldown)}
                    elif process.exitcode:
                        del self.streams[name]
                elif (sleep := stream["sleep"]) and sleep <= time.time():
                    self.start_stream(name)
            time.sleep(1)

    def start_stream(self, name: str) -> None:
        """Start a single stream by cam name."""
        if name in self.streams and (proc := self.streams[name].get("process")):
            if hasattr(proc, "alive") and proc.alive():
                proc.terminate()
                proc.join()
        offline = bool(self.streams[name].get("sleep"))
        cam = next(c for c in self.cameras if c.nickname == name)
        model = cam.model_name
        log.info(f"🎉 Connecting to WyzeCam {model} - {name} on {cam.ip} (1/3)")
        connected = multiprocessing.Event()

        stream = multiprocessing.Process(
            target=self.start_tutk_stream,
            args=(cam, self.stop_flag, connected, offline),
            name=name,
        )
        self.streams[name] = {
            "process": stream,
            "sleep": False,
            "connected": connected,
            "started": time.time(),
        }
        stream.start()

    def clean_up(self) -> NoReturn:
        """Stop all streams and clean up before shutdown."""
        self.stop_flag.set()
        if self.rtsp.poll() is None:
            self.rtsp.kill()
        if len(self.streams) > 0:
            for stream in self.streams.values():
                if (process := stream["process"]) and process.is_alive():
                    process.join()
        if self.thread:
            self.thread.join()
            self.thread = None
        self.cameras = []
        self.streams = {}
        log.info("👋 goodbye!")

    def auth_wyze(self) -> wyzecam.WyzeCredential:
        """Authenticate and complete MFA if required."""
        auth = wyzecam.login(os.getenv("WYZE_EMAIL"), os.getenv("WYZE_PASSWORD"))
        if not auth.mfa_options:
            return auth
        mfa_token = self.token_path + "mfa_token.txt"
        totp_key = self.token_path + "totp"
        log.warning("🔐 MFA Token Required")
        while True:
            verification = {}
            if "PrimaryPhone" in auth.mfa_options:
                verification["type"] = "PrimaryPhone"
                verification["id"] = wyzecam.send_sms_code(auth)
                log.info("💬 SMS code requested")
            else:
                verification["type"] = "TotpVerificationCode"
                verification["id"] = auth.mfa_details["totp_apps"][0]["app_id"]
            if os.path.exists(totp_key) and os.path.getsize(totp_key) > 1:
                with open(totp_key, "r") as totp_f:
                    verification["code"] = mintotp.totp(totp_f.read().strip("'\"\n "))
                log.info(f"🔏 Using {totp_key} to generate TOTP")
            else:
                log.warning(f"📝 Add verification code to {mfa_token}")
                while not os.path.exists(mfa_token) or os.path.getsize(mfa_token) == 0:
                    time.sleep(1)
                with open(mfa_token, "r+") as mfa_f:
                    verification["code"] = mfa_f.read().replace(" ", "").strip("'\"\n ")
                    mfa_f.truncate(0)
            log.info(f'🔑 Using {verification["code"]} for authentication')
            try:
                mfa_auth = wyzecam.login(
                    os.environ["WYZE_EMAIL"],
                    os.environ["WYZE_PASSWORD"],
                    auth.phone_id,
                    verification,
                )
                if mfa_auth.access_token:
                    log.info("✅ Verification code accepted!")
                    return mfa_auth
            except Exception as ex:
                if "400 Client Error" in str(ex):
                    log.warning("🚷 Wrong Code?")
                log.warning(f"Error: {ex}\n\nPlease try again!\n")
                time.sleep(3)

    def cache_check(
        self, name: str
    ) -> Union[wyzecam.WyzeCredential, wyzecam.WyzeAccount, List[wyzecam.WyzeCamera]]:
        """Check if local cache exists."""
        try:
            if "cameras" in name and "api" in env_bool("SNAPSHOT"):
                raise Exception("♻️ Refreshing camera data for thumbnails")
            with open(self.token_path + name + ".pickle", "rb") as pkl_f:
                pickle_data = pickle.load(pkl_f)
            if env_bool("FRESH_DATA"):
                raise Exception(f"♻️ FORCED REFRESH - Ignoring local '{name}' data")
            if name == "user" and pickle_data.email.lower() != env_bool("WYZE_EMAIL"):
                for f_name in os.listdir(self.token_path):
                    if f_name.endswith("pickle"):
                        os.remove(self.token_path + f_name)
                raise Exception("🕵️ Cached email doesn't match 'WYZE_EMAIL'")
            return pickle_data
        except OSError:
            log.info(f"🔍 Could not find local cache for '{name}'")
        except Exception as ex:
            log.warning(ex)
        return False

    def refresh_token(self) -> wyzecam.WyzeCredential:
        """Refresh auth token."""
        try:
            log.info("♻️ Refreshing tokens")
            wyze_data = wyzecam.refresh_token(self.auth)
            self.set_wyze_data("auth", wyze_data)
        except AssertionError:
            log.warning("⏰ Expired refresh token?")
            self.get_wyze_data("auth", False)

    def set_wyze_data(self, name: str, wyze_data: object, cache: bool = True) -> None:
        """Set and pickle wyze data for future use."""
        if not wyze_data:
            raise Exception(f"Missing data for {name}")
        setattr(self, name, wyze_data)
        if cache:
            with open(self.token_path + name + ".pickle", "wb") as f:
                log.info(f"💾 Saving '{name}' to local cache...")
                pickle.dump(wyze_data, f)

    def get_wyze_data(
        self, name: str, enable_cached: bool = True
    ) -> Union[wyzecam.WyzeCredential, wyzecam.WyzeAccount, List[wyzecam.WyzeCamera]]:
        """Check for local cache and fetch data from the wyze api if needed."""
        if enable_cached and (wyze_data := self.cache_check(name)):
            log.info(f"📚 Using '{name}' from local cache...")
            self.set_wyze_data(name, wyze_data, cache=False)
            return wyze_data
        if not self.auth and name != "auth":
            self.get_wyze_data("auth")
        wyze_data = False
        while not wyze_data:
            log.info(f"☁️ Fetching '{name}' from the Wyze API...")
            try:
                if name == "auth":
                    wyze_data = self.auth_wyze()
                elif name == "user":
                    wyze_data = wyzecam.get_user_info(self.auth)
                elif name == "cameras":
                    wyze_data = wyzecam.get_camera_list(self.auth)
            except AssertionError:
                log.warning(f"⚠️ Error getting {name} - Expired token?")
                self.refresh_token()
            except requests.exceptions.HTTPError as ex:
                if "400 Client Error" in str(ex):
                    log.warning("🚷 Invalid credentials?")
                else:
                    log.warning(ex)
                time.sleep(60)
            except Exception as ex:
                log.warning(ex)
                time.sleep(10)
        self.set_wyze_data(name, wyze_data)
        return wyze_data

    def save_api_thumb(self, camera: WyzeCamera) -> None:
        """Grab a thumbnail for the camera from the wyze api."""
        if env_bool("SNAPSHOT") != "api" or not getattr(camera, "thumbnail", False):
            return
        try:
            with requests.get(camera.thumbnail) as thumb:
                thumb.raise_for_status()
                log.info(f'☁️ Pulling "{camera.nickname}" thumbnail')
            img = self.img_path + camera.name_uri + ".jpg"
            with open(img, "wb") as img_f:
                img_f.write(thumb.content)
        except Exception as ex:
            log.warning(ex)

    def add_rtsp_path(self, cam: WyzeCamera) -> None:
        """Configure and add env options for the camera that will be used by rtsp-simple-server."""
        path = f"RTSP_PATHS_{cam.name_uri.upper()}_"
        py_event = "python3 /app/rtsp_event.py $RTSP_PATH "
        if self.on_demand:
            os.environ[path + "RUNONDEMAND"] = py_event + cam.mac
        for event in ("READ", "READY"):
            env = path + "RUNON" + event
            if alt := env_bool(env):
                event += " & " + alt
            os.environ[env] = py_event + event

        if user := env_bool(path + "READUSER", os.getenv("RTSP_PATHS_ALL_READUSER")):
            os.environ[path + "READUSER"] = user
        if pas := env_bool(path + "READPASS", os.getenv("RTSP_PATHS_ALL_READPASS")):
            os.environ[path + "READPASS"] = pas

    def get_filtered_cams(self) -> None:
        """Get all cameras that are enabled."""
        cams: List[WyzeCamera] = self.get_wyze_data("cameras")

        # Update cameras
        if not hasattr(cams[0], "parent_dtls"):
            print("\n\n========\nAdditional data from Wyze API required.\n")
            print("\nRemoving old camera data..\n=======\n\n")
            os.remove(self.token_path + "cameras.pickle")
            cams = self.get_wyze_data("cameras")
        total = len(cams)
        if env_bool("FILTER_BLOCK"):
            filtered = list(filter(lambda cam: not env_filter(cam), cams))
            if len(filtered) > 0:
                log.info("\n🪄 BLACKLIST MODE ON")
                cams = filtered
        elif any(key.startswith("FILTER_") for key in os.environ):
            filtered = list(filter(env_filter, cams))
            if len(filtered) > 0:
                log.info("🪄 WHITELIST MODE ON")
                cams = filtered
        if total == 0:
            log.info("\n\n ❌ COULD NOT FIND ANY CAMERAS!")
            os.remove(self.token_path + "cameras.pickle")
            time.sleep(30)
            sys.exit(2)
        msg = f"{len(cams)} OF" if len(cams) < total else "ALL"
        log.info(f"\n🎬 STARTING {msg} {total} CAMERAS")
        for cam in cams:
            self.add_rtsp_path(cam)
            mqtt_discovery(cam)
            self.save_api_thumb(cam)
            self.streams[cam.nickname] = {}

    def start_rtsp_server(self) -> None:
        """Start rtsp-simple-server in its own subprocess."""
        os.environ["IMG_PATH"] = self.img_path
        os.environ["RTSP_READTIMEOUT"] = f"{self.timeout + 2}s"
        try:
            with open("/RTSP_TAG", "r") as tag:
                log.info(f"Starting rtsp-simple-server {tag.read().strip()}")
        except Exception:
            log.info("starting rtsp-simple-server")
        self.rtsp = Popen(["/app/rtsp-simple-server", "/app/rtsp-simple-server.yml"])

    def start_tutk_stream(
        self, cam: wyzecam.WyzeCamera, stop_flag, connected, offline
    ) -> None:
        """Connect and communicate with the camera using TUTK."""
        uri = cam.name_uri.upper()
        exit_code = 1
        audio = env_bool(f"ENABLE_AUDIO_{uri}", env_bool("ENABLE_AUDIO"), style="bool")
        try:
            with wyzecam.WyzeIOTC() as wyze_iotc, wyzecam.WyzeIOTCSession(
                wyze_iotc.tutk_platform_lib,
                self.user,
                cam,
                *(get_env_quality(uri, cam.product_model)),
                enable_audio=audio,
                connect_timeout=self.connect_timeout,
            ) as sess:
                connected.set()
                fps, audio = get_cam_params(sess, uri, audio)
                audio_thread = threading.Thread(
                    target=sess.recv_audio_frames, args=(uri, fps), name=uri + "_AUDIO"
                )
                with Popen(
                    get_ffmpeg_cmd(uri, cam.product_model, audio), stdin=PIPE
                ) as ffmpeg:
                    if audio:
                        audio_thread.start()
                    for frame in sess.recv_bridge_frame(
                        stop_flag, self.keep_bad_frames, self.timeout, fps
                    ):
                        ffmpeg.stdin.write(frame)
        except wyzecam.TutkError as ex:
            log.warning(ex)
            set_cam_offline(uri, ex, offline)
            if ex.code == -13:  # IOTC_ER_TIMEOUT
                time.sleep(2)
            elif ex.code in (-19, -68, -90):
                exit_code = abs(ex.code)
        except ValueError as ex:
            log.warning(ex)
            if ex.args[0] == "ENR_AUTH_FAILED":
                log.warning("⏰ Expired ENR?")
                exit_code = 19
        except Exception as ex:
            log.warning(ex)
        else:
            log.warning("Stream is down.")
        finally:
            if "audio_thread" in locals() and audio_thread.is_alive():
                open(f"/tmp/{uri.lower()}.wav", "r").close()
                audio_thread.join()
            sys.exit(exit_code)

    def get_webrtc(self):
        """Print out WebRTC related information for all available cameras."""
        self.get_wyze_data("cameras", False)
        log.info("\n======\nWebRTC\n======\n\n")
        for i, cam in enumerate(self.cameras, 1):
            try:
                wss = wyzecam.api.get_cam_webrtc(self.auth, cam.mac)
                creds = json.dumps(wss, separators=("\n\n", ":\n"))[1:-1].replace(
                    '"', ""
                )
                log.info(f"\n[{i}/{len(self.cameras)}] {cam.nickname}:\n\n{creds}\n---")
            except requests.exceptions.HTTPError as ex:
                if ex.response.status_code == 404:
                    ex = "Camera does not support WebRTC"
                log.warning(f"\n[{i}/{len(self.cameras)}] {cam.nickname}:\n{ex}\n---")
        log.info("👋 goodbye!")
        signal.pause()

    def get_cameras(self, hostname: str = "localhost") -> Dict[str, dict]:
        r: Dict[str, dict] = {}
        if self.hostname:
            hostname = self.hostname
        base_hls = self.hls_url if self.hls_url else f"http://{hostname}:8888/"
        base_rtmp = self.rtmp_url if self.rtmp_url else f"rtmp://{hostname}:1935/"
        base_rtsp = self.rtsp_url if self.rtsp_url else f"rtsp://{hostname}:8554/"
        for cam in self.cameras:
            img = f"{cam.name_uri}.{env_bool('IMG_TYPE','jpg')}"
            d: dict = {}
            d["nickname"] = cam.nickname
            d["ip"] = cam.ip
            d["mac"] = cam.mac
            d["product_model"] = cam.product_model
            d["model_name"] = cam.model_name
            d["firmware_ver"] = cam.firmware_ver
            d["thumbnail"] = cam.thumbnail
            d["hls_url"] = base_hls + cam.name_uri + "/"
            if env_bool("LLHLS"):
                d["hls_url"] = d["hls_url"].replace("http:", "https:")
            d["rtmp_url"] = base_rtmp + cam.name_uri
            d["rtsp_url"] = base_rtsp + cam.name_uri
            d["name_uri"] = cam.name_uri
            d["enabled"] = cam.nickname in self.streams
            if (stream := self.streams.get(cam.nickname)) and "connected" in stream:
                stream = self.streams[cam.nickname]["connected"].is_set()
            d["connected"] = stream
            d["img"] = f"img/{img}" if os.path.exists(self.img_path + img) else None
            r[cam.name_uri] = d
        return r

    def rtsp_snap(self, cam_name: str) -> str:
        """Take an rtsp snapshot with ffmpeg."""
<<<<<<< HEAD
=======
        cam_name = clean_name(cam_name).lower()
>>>>>>> 0a1a6e57
        img = f"{self.img_path}{cam_name}.jpg"
        ffmpeg_cmd = (
            ["ffmpeg", "-loglevel", "fatal", "-threads", "1"]
            + ["-analyzeduration", "50", "-probesize", "50"]
            + ["-rtsp_transport", "tcp", "-i", f"rtsp://0.0.0.0:8554/{cam_name}"]
            + ["-f", "image2", "-frames:v", "1", "-y", img]
        )
        Popen(ffmpeg_cmd)
        return img


mode_type = {0: "P2P", 1: "RELAY", 2: "LAN"}


def env_bool(env: str, false="", true="", style="") -> str:
    """Return env variable or empty string if the variable contains 'false' or is empty."""
    env_value = os.getenv(env.upper().replace("-", "_"), "")
    value = env_value.lower().replace("false", "").strip("'\" \n\t\r")
    if value == "no" or value == "none":
        value = ""
    if style.lower() == "bool":
        return bool(value or false)
    if style.lower() == "int":
        return int("".join(filter(str.isdigit, value or str(false))) or 0)
    if style.lower() == "upper" and value:
        return value.upper()
    if style.lower() == "original" and value:
        return os.getenv(env.upper().replace("-", "_"))
    if true and value:
        return true
    return value or false


def env_list(env: str) -> list:
    """Return env values as a list."""
    return [
        x.strip("'\"\n ").upper().replace(":", "")
        for x in os.getenv(env.upper(), "").split(",")
    ]


def env_filter(cam: WyzeCamera) -> bool:
    """Check if cam is being filtered in any env."""
    return bool(
        cam.nickname.upper() in env_list("FILTER_NAMES")
        or cam.mac in env_list("FILTER_MACS")
        or cam.product_model in env_list("FILTER_MODELS")
        or cam.model_name.upper() in env_list("FILTER_MODELS")
    )


def get_env_quality(uri: str, cam_model: str) -> Tuple[int, int]:
    """Get preferred resolution and bitrate from env."""
    env_quality = env_bool(f"QUALITY_{uri}", env_bool("QUALITY", "na")).ljust(3, "0")
    env_bit = int(env_quality[2:])
    frame_size = 1 if env_quality[:2] == "sd" else 0
    if doorbell := (cam_model == "WYZEDB3"):
        frame_size = int(env_bool("DOOR_SIZE", frame_size))
    elif cam_model == "WYZEC1" and frame_size > 0:
        log.warning("v1 (WYZEC1) only supports HD")
        frame_size = 0
    return frame_size, (env_bit if 30 <= env_bit <= 255 else (180 if doorbell else 120))


def check_net_mode(session_mode: int, uri: str) -> str:
    """Check if the connection mode is allowed."""
    net_mode = env_bool(f"NET_MODE_{uri}", env_bool("NET_MODE", "any"))
    if "p2p" in net_mode and session_mode == 1:
        raise Exception("☁️ Connected via RELAY MODE! Reconnecting")
    if "lan" in net_mode and session_mode != 2:
        raise Exception("☁️ Connected via NON-LAN MODE! Reconnecting")

    mode = mode_type.get(session_mode, f"UNKNOWN ({session_mode})") + " mode"
    if session_mode != 2:
        log.warning(
            f"☁️ WARNING: Camera is connected via {mode}. Stream may consume additional bandwidth!"
        )
    return mode


def get_cam_params(
    sess: wyzecam.WyzeIOTCSession, uri: str, audio: bool
) -> Tuple[int, Optional[dict]]:
    """Check session and return fps and audio codec from camera."""
    mode = check_net_mode(sess.session_check().mode, uri)
    if env_bool("IOTC_TCP"):
        sess.tutk_platform_lib.IOTC_TCPRelayOnly_TurnOn()
        log.info(sess.session_check())

    # WYZEC1 DEBUGGING
    if env_bool("DEBUG_LEVEL"):
        cam_info = f"\n\n=====\n{sess.camera.nickname}\n"
        if hasattr(sess.camera, "camera_info"):
            for key, value in sess.camera.camera_info.items():
                if isinstance(value, dict):
                    cam_info += f"\n\n{key}:"
                    for k, v in value.items():
                        cam_info += f"\n{k:>15}: {'*******'if k =='mac' else v}"
                else:
                    cam_info += f"\n{key}: {value}"
        else:
            cam_info += "no camera_info"
        print(cam_info, "\n\n")
    # WYZEC1 DEBUGGING

    frame_size = "SD" if sess.preferred_frame_size == 1 else "HD"
    bit_frame = f"{sess.preferred_bitrate}kb/s {frame_size} stream"
    fps = 20
    if video_param := sess.camera.camera_info.get("videoParm", False):
        if fps := int(video_param.get("fps", 0)):
            if fps % 5 != 0:
                log.error(f"⚠️ Unusual FPS detected: {fps}")
        if (force_fps := int(env_bool(f"FORCE_FPS_{uri}", 0))) and force_fps != fps:
            log.info(f"Attempting to change FPS to {force_fps}")
            sess.change_fps(force_fps)
            fps = force_fps
        bit_frame += f" ({fps}fps)"
        if env_bool("DEBUG_LEVEL"):
            log.info(f"[videoParm] {video_param}")
    firmware = sess.camera.camera_info["basicInfo"].get("firmware", "NA")
    if sess.camera.dtls or sess.camera.parent_dtls:
        firmware += " 🔒 (DTLS)"
    wifi = sess.camera.camera_info["basicInfo"].get("wifidb", "NA")
    if "netInfo" in sess.camera.camera_info:
        wifi = sess.camera.camera_info["netInfo"].get("signal", wifi)
    if audio:
        codec, rate = sess.get_audio_codec()
        codec_str = codec.replace("s16le", "PCM")
        if codec_out := env_bool("AUDIO_CODEC", "AAC" if "s16le" in codec else ""):
            codec_str += " > " + codec_out
        audio: dict = {"codec": codec, "rate": rate, "codec_out": codec_out.lower()}
    log.info(f"📡 Getting {bit_frame} via {mode} (WiFi: {wifi}%) FW: {firmware} (2/3)")
    if audio:
        log.info(f"🔊 Audio Enabled - {codec_str.upper()}/{rate:,}Hz")

    mqtt = [
        (f"wyzebridge/{uri.lower()}/net_mode", mode),
        (f"wyzebridge/{uri.lower()}/wifi", wifi),
        (f"wyzebridge/{uri.lower()}/audio", json.dumps(audio) if audio else False),
    ]
    send_mqtt(mqtt)
    return fps, audio


def get_ffmpeg_cmd(uri: str, cam_model: str, audio: Optional[dict]) -> list:
    """Return the ffmpeg cmd with options from the env."""
    flags = "-fflags +genpts+flush_packets+nobuffer+bitexact -flags +low_delay"
    rotate = cam_model == "WYZEDB3" and env_bool("ROTATE_DOOR")
    transpose = "1"
    if env_bool(f"ROTATE_CAM_{uri}"):
        rotate = True
        if os.getenv(f"ROTATE_CAM_{uri}") in ("0", "1", "2", "3"):
            transpose = os.environ[f"ROTATE_CAM_{uri}"]
    lib264 = (
        ["libx264", "-filter:v", f"transpose={transpose}", "-b:v", "3000K"]
        + ["-coder", "1", "-profile:v", "main", "-bufsize", "1000k"]
        + ["-preset", "ultrafast", "-force_key_frames", "expr:gte(t,n_forced*2)"]
    )
    livestream = get_livestream_cmd(uri)
    audio_in = "-f lavfi -i anullsrc=cl=mono" if livestream else ""
    audio_out = "aac"
    if audio and "codec" in audio:
        audio_in = f"-f {audio['codec']} -ar {audio['rate']} -i /tmp/{uri.lower()}.wav"
        audio_out = audio["codec_out"] or "copy"
        a_filter = ["-filter:a"] + env_bool("AUDIO_FILTER", "volume=5").split()
    av_select = "select=" + ("v,a" if audio else "v")
    rtsp_proto = "udp" if "udp" in env_bool("RTSP_PROTOCOLS") else "tcp"
    rtsp_ss = f"[{av_select}:f=rtsp:rtsp_transport={rtsp_proto}]rtsp://0.0.0.0:8554/{uri.lower()}"

    cmd = env_bool(f"FFMPEG_CMD_{uri}", env_bool("FFMPEG_CMD")).format(
        cam_name=uri.lower(), CAM_NAME=uri, audio_in=audio_in
    ).split() or (
        ["-loglevel", "verbose" if env_bool("DEBUG_FFMPEG") else "error"]
        + env_bool(f"FFMPEG_FLAGS_{uri}", env_bool("FFMPEG_FLAGS", flags))
        .strip("'\"\n ")
        .split()
        + ["-thread_queue_size", "64", "-threads", "1"]
        + ["-analyzeduration", "50", "-probesize", "50", "-f", "h264", "-i", "pipe:"]
        + audio_in.split()
        + ["-flags", "+global_header", "-c:v"]
        + (["copy"] if not rotate else lib264)
        + (["-c:a", audio_out] if audio_in else [])
        + (a_filter if audio and audio_out != "copy" else [])
        + ["-movflags", "+empty_moov+default_base_moof+frag_keyframe"]
        + ["-map", "0:v"]
        + (["-map", "1:a", "-shortest"] if audio_in else [])
        + ["-f", "tee"]
        + [rtsp_ss + get_record_cmd(uri, av_select) + livestream]
    )
    if "ffmpeg" not in cmd[0].lower():
        cmd.insert(0, "ffmpeg")
    if env_bool("DEBUG_FFMPEG"):
        log.info(f"[FFMPEG_CMD] {' '.join(cmd)}")
    return cmd


def get_record_cmd(uri: str, av_select: str) -> str:
    """Check if recording is enabled and return ffmpeg tee cmd."""
    if not env_bool(f"RECORD_{uri}", env_bool("RECORD_ALL")):
        return ""
    seg_time = env_bool("RECORD_LENGTH", "60")
    file_name = "{CAM_NAME}_%Y-%m-%d_%H-%M-%S_%Z"
    file_name = env_bool("RECORD_FILE_NAME", file_name).rstrip(".mp4")
    path = "/%s/" % env_bool(
        f"RECORD_PATH_{uri}", env_bool("RECORD_PATH", "record/{CAM_NAME}")
    ).format(cam_name=uri.lower(), CAM_NAME=uri).strip("/")
    os.makedirs(path, exist_ok=True)
    log.info(f"📹 Will record {seg_time}s clips to {path}")
    return (
        f"|[onfail=ignore:{av_select}:f=segment"
        f":segment_time={seg_time}"
        ":segment_atclocktime=1"
        ":segment_format=mp4"
        ":reset_timestamps=1"
        ":strftime=1"
        ":use_fifo=1]"
        f"{path}{file_name.format(cam_name=uri.lower(),CAM_NAME=uri)}.mp4"
    )


def get_livestream_cmd(uri: str) -> str:
    """Check if livestream is enabled and return ffmpeg tee cmd."""
    cmd = ""
    flv = "|[select=v,a:f=flv:flvflags=no_duration_filesize:use_fifo=1]"
    if len(key := env_bool(f"YOUTUBE_{uri}", style="original")) > 5:
        log.info("📺 YouTube livestream enabled")
        cmd += f"{flv}rtmp://a.rtmp.youtube.com/live2/{key}"
    if len(key := env_bool(f"FACEBOOK_{uri}", style="original")) > 5:
        log.info("📺 Facebook livestream enabled")
        cmd += f"{flv}rtmps://live-api-s.facebook.com:443/rtmp/{key}"
    if len(key := env_bool(f"LIVESTREAM_{uri}", style="original")) > 5:
        log.info(f"📺 Custom ({key}) livestream enabled")
        cmd += f"{flv}{key}"
    return cmd


def set_cam_offline(uri: str, error: wyzecam.TutkError, offline: bool) -> None:
    """Do something when camera goes offline."""
    state = "offline" if error.code == -90 else error.name
    mqtt_status = [(f"wyzebridge/{uri.lower()}/state", state)]
    send_mqtt(mqtt_status)

    if str(error.code) not in env_bool("OFFLINE_ERRNO", "-90"):
        return
    if offline:  # Don't resend if previous state was offline.
        return

    if ":" in (ifttt := env_bool("OFFLINE_IFTTT", style="original")):
        event, key = ifttt.split(":")
        url = f"https://maker.ifttt.com/trigger/{event}/with/key/{key}"
        data = {"value1": uri, "value2": error.code, "value3": error.name}
        try:
            resp = requests.post(url, data)
            resp.raise_for_status()
        except requests.exceptions.HTTPError as ex:
            log.warning(f"[IFTTT] {ex}")
        else:
            log.info(f"[IFTTT] 📲 Sent webhook trigger to {event}")


def mqtt_discovery(cam: WyzeCamera) -> None:
    """Add cameras to MQTT if enabled."""
    if not env_bool("MQTT_HOST"):
        return
    base = f"wyzebridge/{cam.name_uri}/"
    msgs = [(f"{base}state", "disconnected")]
    if env_bool("MQTT_DTOPIC"):
        topic = f"{os.getenv('MQTT_DTOPIC')}/camera/{cam.mac}/config"
        payload = {
            "uniq_id": "WYZE" + cam.mac,
            "name": "Wyze Cam " + cam.nickname,
            "topic": f"{base}image",
            "json_attributes_topic": f"{base}attributes",
            "availability_topic": f"{base}state",
            "icon": "mdi:image",
            "device": {
                "connections": [["mac", cam.mac]],
                "identifiers": cam.mac,
                "manufacturer": "Wyze",
                "model": cam.product_model,
                "sw_version": cam.firmware_ver,
                "via_device": "docker-wyze-bridge",
            },
        }
        msgs.append((topic, json.dumps(payload)))
    send_mqtt(msgs)


def send_mqtt(messages: list) -> None:
    """Publish a message to the MQTT server."""
    if not env_bool("MQTT_HOST"):
        return
    m_auth = os.getenv("MQTT_AUTH", ":").split(":")
    m_host = os.getenv("MQTT_HOST", "localhost").split(":")
    try:
        paho.mqtt.publish.multiple(
            messages,
            hostname=m_host[0],
            port=int(m_host[1]) if len(m_host) > 1 else 1883,
            auth=(
                {"username": m_auth[0], "password": m_auth[1]}
                if env_bool("MQTT_AUTH")
                else None
            ),
        )
    except Exception as ex:
        log.warning(f"[MQTT] {ex}")


def setup_hass(hass: bool):
    """Home Assistant related config."""
    if not hass:
        return
    log.info("🏠 Home Assistant Mode")
    with open("/data/options.json") as f:
        conf = json.load(f)
    host_info = requests.get(
        "http://supervisor/info",
        headers={"Authorization": "Bearer " + os.getenv("SUPERVISOR_TOKEN")},
    ).json()
    if "ok" in host_info.get("result") and (data := host_info.get("data")):
        os.environ["DOMAIN"] = data.get("hostname")

    mqtt_conf = requests.get(
        "http://supervisor/services/mqtt",
        headers={"Authorization": "Bearer " + os.getenv("SUPERVISOR_TOKEN")},
    ).json()
    if "ok" in mqtt_conf.get("result") and (data := mqtt_conf.get("data")):
        os.environ["MQTT_HOST"] = f'{data["host"]}:{data["port"]}'
        os.environ["MQTT_AUTH"] = f'{data["username"]}:{data["password"]}'

    if cam_options := conf.pop("CAM_OPTIONS", None):
        for cam in cam_options:
            if not (cam_name := clean_name(cam.get("CAM_NAME", ""))):
                continue
            if "AUDIO" in cam:
                os.environ[f"ENABLE_AUDIO_{cam_name}"] = str(cam["AUDIO"])
            if "FFMPEG" in cam:
                os.environ[f"FFMPEG_CMD_{cam_name}"] = str(cam["FFMPEG"])
            if "NET_MODE" in cam:
                os.environ[f"NET_MODE_{cam_name}"] = str(cam["NET_MODE"])
            if "ROTATE" in cam:
                os.environ[f"ROTATE_CAM_{cam_name}"] = str(cam["ROTATE"])
            if "QUALITY" in cam:
                os.environ[f"QUALITY_{cam_name}"] = str(cam["QUALITY"])
            if "LIVESTREAM" in cam:
                os.environ[f"LIVESTREAM_{cam_name}"] = str(cam["LIVESTREAM"])
            if "RECORD" in cam:
                os.environ[f"RECORD_{cam_name}"] = str(cam["RECORD"])

    if rtsp_options := conf.pop("RTSP_SIMPLE_SERVER", None):
        for opt in rtsp_options:
            if (split_opt := opt.split("=", 1)) and len(split_opt) == 2:
                key = split_opt[0].strip().upper()
                key = key if key.startswith("RTSP_") else "RTSP_" + key
                os.environ[key] = split_opt[1].strip()
    [os.environ.update({k.replace(" ", "_").upper(): str(v)}) for k, v in conf.items()]


def setup_llhls(token_path: str = "/tokens/"):
    """Generate necessary certificates for LL-HLS if needed."""
    if not env_bool("LLHLS"):
        return
    log.info("LL-HLS Enabled")
    os.environ["RTSP_HLSENCRYPTION"] = "yes"
    if not env_bool("rtsp_hlsServerKey"):
        cert_path = f"{token_path}hls_server"
        if not os.path.isfile(f"{cert_path}.key"):
            log.info("🔐 Generating key for LL-HLS")
            Popen(
                ["openssl", "genrsa", "-out", f"{cert_path}.key", "2048"],
                stdout=DEVNULL,
                stderr=DEVNULL,
            ).wait()
        if not os.path.isfile(f"{cert_path}.crt"):
            log.info("🔏 Generating certificate for LL-HLS")
            Popen(
                ["openssl", "req", "-new", "-x509", "-sha256"]
                + ["-key", f"{cert_path}.key"]
                + ["-subj", "/C=US/ST=WA/L=Kirkland/O=WYZE BRIDGE/CN=wyze-bridge"]
                + ["-out", f"{cert_path}.crt"]
                + ["-days", "3650"],
                stdout=DEVNULL,
                stderr=DEVNULL,
            ).wait()
        os.environ["RTSP_HLSSERVERKEY"] = f"{cert_path}.key"
        os.environ["RTSP_HLSSERVERCERT"] = f"{cert_path}.crt"


def setup_logging():
    multiprocessing.current_process().name = "WyzeBridge"
    logging.basicConfig(
        format="%(asctime)s [%(name)s][%(levelname)s][%(processName)s] %(message)s"
        if env_bool("DEBUG_LEVEL")
        else "%(asctime)s [%(processName)s] %(message)s",
        datefmt="%Y/%m/%d %X",
        stream=sys.stdout,
        level=logging.WARNING,
    )
    if env_bool("DEBUG_LEVEL"):
        debug_level = getattr(logging, os.getenv("DEBUG_LEVEL").upper(), 10)
        logging.getLogger().setLevel(debug_level)
    log.setLevel(debug_level if "DEBUG_LEVEL" in os.environ else logging.INFO)
    if env_bool("DEBUG_FRAMES") or env_bool("DEBUG_LEVEL"):
        warnings.simplefilter("always")
    warnings.formatwarning = lambda msg, *args, **kwargs: f"WARNING: {msg}"
    logging.captureWarnings(True)


if __name__ == "__main__":
    if not os.getenv("SDK_KEY"):
        print("Missing SDK_KEY")
        sys.exit(1)
    if not os.getenv("WYZE_EMAIL") or not os.getenv("WYZE_PASSWORD"):
        print(
            "Missing credentials:",
            ("WYZE_EMAIL " if not os.getenv("WYZE_EMAIL") else "")
            + ("WYZE_PASSWORD" if not os.getenv("WYZE_PASSWORD") else ""),
        )
        sys.exit(1)

    setup_logging()
    wb = WyzeBridge()
    signal.signal(signal.SIGTERM, lambda n, f: wb.clean_up())
    wb.run()
    sys.exit(0)<|MERGE_RESOLUTION|>--- conflicted
+++ resolved
@@ -461,10 +461,6 @@
 
     def rtsp_snap(self, cam_name: str) -> str:
         """Take an rtsp snapshot with ffmpeg."""
-<<<<<<< HEAD
-=======
-        cam_name = clean_name(cam_name).lower()
->>>>>>> 0a1a6e57
         img = f"{self.img_path}{cam_name}.jpg"
         ffmpeg_cmd = (
             ["ffmpeg", "-loglevel", "fatal", "-threads", "1"]
