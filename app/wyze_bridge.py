import json
import logging
import multiprocessing
import os
import pickle
import re
import signal
import sys
from threading import Thread, Event
import time
import warnings
from subprocess import PIPE, Popen
from typing import List, NoReturn, Tuple, Union

import mintotp
import paho.mqtt.publish
import requests

import wyzecam


class WyzeBridge:
    def __init__(self) -> None:
<<<<<<< HEAD
        print("🚀 STARTING DOCKER-WYZE-BRIDGE AUDIO 3\n")
=======
        print("🚀 STARTING DOCKER-WYZE-BRIDGE v1.3.4\n")
>>>>>>> 1056ac71
        signal.signal(signal.SIGTERM, lambda n, f: self.clean_up())
        self.hass: bool = bool(os.getenv("HASS"))
        self.on_demand: bool = bool(os.getenv("ON_DEMAND"))
        self.timeout: int = int(env_bool("RTSP_READTIMEOUT", 15).replace("s", ""))
        self.connect_timeout: int = int(env_bool("CONNECT_TIMEOUT", 20))
        self.keep_bad_frames: bool = env_bool("KEEP_BAD_FRAMES", False)
        self.healthcheck: bool = bool(os.getenv("HEALTHCHECK"))
        self.token_path: str = "/config/wyze-bridge/" if self.hass else "/tokens/"
        self.img_path: str = "/%s/" % env_bool("IMG_DIR", "img").strip("/")
        self.cameras: list = []
        self.streams: dict = {}
        self.rtsp = None
        self.auth: wyzecam.WyzeCredential = None
        self.user: wyzecam.WyzeAccount = None
        self.stop_flag = multiprocessing.Event()
        if self.hass:
            print("\n🏠 Home Assistant Mode")
            os.makedirs(self.token_path, exist_ok=True)
            os.makedirs(self.img_path, exist_ok=True)
            open(self.token_path + "mfa_token.txt", "w").close()
        if os.getenv("MAX_NOREADY"):
            print("\n\n⚠️ 'MAX_NOREADY' DEPRECATED.\nUSE 'TIMEOUT'\n")

    def run(self) -> None:
        """Start the bridge."""
        self.get_wyze_data("user")
        self.get_filtered_cams()
        if os.getenv("WEBRTC"):
            self.get_webrtc()
        self.start_rtsp_server()
        self.start_all_streams()

    def update_health(self):
        """Update healthcheck with number of cams down if enabled."""
        if not self.healthcheck():
            return
        with open("/healthcheck", "r+") as healthcheck:
            old = healthcheck.read().strip()
            cams_down = int(old) if old.isnumeric() else 0
            healthcheck.seek(0)
            healthcheck.write(cams_down + 1)

    def start_all_streams(self) -> None:
        """Start all streams and keep them alive."""
        for cam_name in self.streams:
            self.start_stream(cam_name)
        cooldown = int(env_bool("OFFLINE_TIME", 10))
        while self.streams and not self.stop_flag.is_set():
            refresh_cams = True
            for name, stream in list(self.streams.items()):
                if (
                    "connected" in stream
                    and not stream["connected"].is_set()
                    and time.time() - stream["started"] > (self.connect_timeout + 2)
                ):
                    log.warning(
                        f"⏰ Timed out connecting to {name} ({self.connect_timeout}s)."
                    )
                    if stream.get("process"):
                        stream["process"].kill()
                    self.streams[name] = {"sleep": int(time.time() + cooldown)}
                elif process := stream.get("process"):
                    if process.exitcode in (19, 68) and refresh_cams:
                        refresh_cams = False
                        log.info("♻️ Attempting to refresh list of cameras")
                        self.get_wyze_data("cameras", enable_cached=False)

                    if process.exitcode in (1, 19, 68):
                        self.start_stream(name)
                    elif process.exitcode in (90,):
                        if env_bool("IGNORE_OFFLINE"):
                            log.info(f"🪦 {name} is offline. Will NOT try again.")
                            del self.streams[name]
                            continue
                        log.info(f"👻 {name} offline. WILL retry in {cooldown}s.")
                        self.streams[name] = {"sleep": int(time.time() + cooldown)}
                    elif process.exitcode:
                        del self.streams[name]
                elif (sleep := stream["sleep"]) and sleep <= time.time():
                    self.start_stream(name)
            time.sleep(1)

    def start_stream(self, name: str) -> None:
        """Start a single stream by cam name."""
        if name in self.streams and (proc := self.streams[name].get("process")):
            if hasattr(proc, "alive") and proc.alive():
                proc.terminate()
                proc.join()
        cam = next(c for c in self.cameras if c.nickname == name)
        model = model_names.get(cam.product_model, cam.product_model)
        log.info(f"🎉 Connecting to WyzeCam {model} - {name} on {cam.ip} (1/3)")
        connected = multiprocessing.Event()

        stream = multiprocessing.Process(
            target=self.start_tutk_stream,
            args=(cam, self.stop_flag, connected),
            name=name,
        )
        self.streams[name] = {
            "process": stream,
            "sleep": False,
            "connected": connected,
            "started": time.time(),
        }
        stream.start()

    def clean_up(self) -> NoReturn:
        """Stop all streams and clean up before shutdown."""
        self.stop_flag.set()
        if self.rtsp.poll() is None:
            self.rtsp.kill()
        if len(self.streams) > 0:
            for stream in self.streams.values():
                if (process := stream["process"]) and process.is_alive():
                    process.join()
        print("👋 goodbye!")
        sys.exit(0)

    def auth_wyze(self) -> wyzecam.WyzeCredential:
        """Authenticate and complete MFA if required."""
        auth = wyzecam.login(os.getenv("WYZE_EMAIL"), os.getenv("WYZE_PASSWORD"))
        if not auth.mfa_options:
            return auth
        mfa_token = self.token_path + "mfa_token" + (".txt" if self.hass else "")
        totp_key = self.token_path + "totp"
        log.warning("🔐 MFA Token Required")
        while True:
            verification = {}
            if "PrimaryPhone" in auth.mfa_options:
                verification["type"] = "PrimaryPhone"
                verification["id"] = wyzecam.send_sms_code(auth)
                log.info("💬 SMS code requested")
            else:
                verification["type"] = "TotpVerificationCode"
                verification["id"] = auth.mfa_details["totp_apps"][0]["app_id"]
            if os.path.exists(totp_key) and os.path.getsize(totp_key) > 1:
                with open(totp_key, "r") as totp_f:
                    verification["code"] = mintotp.totp(totp_f.read().strip("'\"\n "))
                log.info(f"🔏 Using {totp_key} to generate TOTP")
            else:
                log.warning(f"📝 Add verification code to {mfa_token}")
                while not os.path.exists(mfa_token) or os.path.getsize(mfa_token) == 0:
                    time.sleep(1)
                with open(mfa_token, "r+") as mfa_f:
                    verification["code"] = mfa_f.read().replace(" ", "").strip("'\"\n ")
                    mfa_f.truncate(0)
            log.info(f'🔑 Using {verification["code"]} for authentication')
            try:
                mfa_auth = wyzecam.login(
                    os.environ["WYZE_EMAIL"],
                    os.environ["WYZE_PASSWORD"],
                    auth.phone_id,
                    verification,
                )
                if mfa_auth.access_token:
                    log.info("✅ Verification code accepted!")
                    return mfa_auth
            except Exception as ex:
                if "400 Client Error" in str(ex):
                    log.warning("🚷 Wrong Code?")
                log.warning(f"Error: {ex}\n\nPlease try again!\n")
                time.sleep(3)

    def cache_check(
        self, name: str
    ) -> Union[wyzecam.WyzeCredential, wyzecam.WyzeAccount, List[wyzecam.WyzeCamera]]:
        """Check if local cache exists."""
        try:
            if "cameras" in name and "api" in env_bool("SNAPSHOT"):
                raise Exception("♻️ Refreshing camera data for thumbnails")
            with open(self.token_path + name + ".pickle", "rb") as pkl_f:
                pickle_data = pickle.load(pkl_f)
            if env_bool("FRESH_DATA"):
                raise Exception(f"♻️ FORCED REFRESH - Ignoring local '{name}' data")
            if name == "user" and pickle_data.email.lower() != env_bool("WYZE_EMAIL"):
                for f_name in os.listdir(self.token_path):
                    if f_name.endswith("pickle"):
                        os.remove(self.token_path + f_name)
                raise Exception("🕵️ Cached email doesn't match 'WYZE_EMAIL'")
            return pickle_data
        except OSError:
            log.info(f"🔍 Could not find local cache for '{name}'")
        except Exception as ex:
            log.warning(ex)
        return False

    def refresh_token(self) -> wyzecam.WyzeCredential:
        """Refresh auth token."""
        try:
            log.info("♻️ Refreshing tokens")
            wyze_data = wyzecam.refresh_token(self.auth)
            self.set_wyze_data("auth", wyze_data)
        except AssertionError:
            log.warning("⏰ Expired refresh token?")
            self.get_wyze_data("auth", False)

    def set_wyze_data(self, name: str, wyze_data: object, cache: bool = True) -> None:
        """Set and pickle wyze data for future use."""
        if not wyze_data:
            raise Exception(f"Missing data for {name}")
        setattr(self, name, wyze_data)
        if cache:
            with open(self.token_path + name + ".pickle", "wb") as f:
                log.info(f"💾 Saving '{name}' to local cache...")
                pickle.dump(wyze_data, f)

    def get_wyze_data(
        self, name: str, enable_cached: bool = True
    ) -> Union[wyzecam.WyzeCredential, wyzecam.WyzeAccount, List[wyzecam.WyzeCamera]]:
        """Check for local cache and fetch data from the wyze api if needed."""
        if enable_cached and (wyze_data := self.cache_check(name)):
            log.info(f"📚 Using '{name}' from local cache...")
            self.set_wyze_data(name, wyze_data, cache=False)
            return wyze_data
        if not self.auth and name != "auth":
            self.get_wyze_data("auth")
        wyze_data = False
        while not wyze_data:
            log.info(f"☁️ Fetching '{name}' from the Wyze API...")
            try:
                if name == "auth":
                    wyze_data = self.auth_wyze()
                elif name == "user":
                    wyze_data = wyzecam.get_user_info(self.auth)
                elif name == "cameras":
                    wyze_data = wyzecam.get_camera_list(self.auth)
            except AssertionError:
                log.warning(f"⚠️ Error getting {name} - Expired token?")
                self.refresh_token()
            except requests.exceptions.HTTPError as ex:
                if "400 Client Error" in str(ex):
                    log.warning("🚷 Invalid credentials?")
                else:
                    log.warning(ex)
                time.sleep(60)
            except Exception as ex:
                log.warning(ex)
                time.sleep(10)
        self.set_wyze_data(name, wyze_data)
        return wyze_data

    def save_api_thumb(self, camera) -> None:
        """Grab a thumbnail for the camera from the wyze api."""
        if env_bool("SNAPSHOT") != "api" or not getattr(camera, "thumbnail", False):
            return
        try:
            with requests.get(camera.thumbnail) as thumb:
                thumb.raise_for_status()
                log.info(f'☁️ Pulling "{camera.nickname}" thumbnail')
            img = self.img_path + clean_name(camera.nickname) + ".jpg"
            with open(img, "wb") as img_f:
                img_f.write(thumb.content)
        except Exception as ex:
            log.warning(ex)

    def add_rtsp_path(self, cam: str) -> None:
        """Configure and add env options for the camera that will be used by rtsp-simple-server."""
        path = f"RTSP_PATHS_{clean_name(cam.nickname, upper=True)}_"
        py_event = "python3 /app/rtsp_event.py $RTSP_PATH "
        if self.on_demand:
            os.environ[path + "RUNONDEMAND"] = py_event + cam.mac
        for event in ("READ", "READY"):
            env = path + "RUNON" + event
            if alt := env_bool(env):
                event += " & " + alt
            os.environ[env] = py_event + event

        if user := env_bool(path + "READUSER", os.getenv("RTSP_PATHS_ALL_READUSER")):
            os.environ[path + "READUSER"] = user
        if pas := env_bool(path + "READPASS", os.getenv("RTSP_PATHS_ALL_READPASS")):
            os.environ[path + "READPASS"] = pas

    def mqtt_discovery(self, cam) -> None:
        """Add cameras to MQTT if enabled."""
        if not env_bool("MQTT_HOST"):
            return
        uri = f"{clean_name(cam.nickname)}"
        msgs = [(f"wyzebridge/{uri}/state", "offline")]
        if env_bool("MQTT_DTOPIC"):
            topic = f"{os.getenv('MQTT_DTOPIC')}/camera/{cam.mac}/config"
            payload = {
                "uniq_id": "WYZE" + cam.mac,
                "name": "Wyze Cam " + cam.nickname,
                "topic": f"wyzebridge/{uri}/image",
                "json_attributes_topic": f"wyzebridge/{uri}/attributes",
                "availability_topic": f"wyzebridge/{uri}/state",
                "icon": "mdi:image",
                "device": {
                    "connections": [["mac", cam.mac]],
                    "identifiers": cam.mac,
                    "manufacturer": "Wyze",
                    "model": cam.product_model,
                    "sw_version": cam.firmware_ver,
                    "via_device": "docker-wyze-bridge",
                },
            }
            msgs.append((topic, json.dumps(payload)))
        mqauth = os.getenv("MQTT_AUTH", ":").split(":")
        mqhost = os.getenv("MQTT_HOST", "localhost").split(":")
        try:
            paho.mqtt.publish.multiple(
                msgs,
                hostname=mqhost[0],
                port=int(mqhost[1]) if len(mqhost) > 1 else 1883,
                auth=(
                    {"username": mqauth[0], "password": mqauth[1]}
                    if env_bool("MQTT_AUTH")
                    else None
                ),
            )
        except Exception as ex:
            log.warning(f"[MQTT] {ex}")

    def get_filtered_cams(self) -> None:
        """Get all cameras that are enabled."""
        cams = self.get_wyze_data("cameras")
        for cam in cams:
            if cam.product_model == "WYZEC1":
                log.warning(f"💔 {cam.product_model} not supported")
                if env_bool("IGNORE_OFFLINE"):
                    cams.os.remove(cam)
        total = len(cams)
        if env_bool("FILTER_BLOCK"):
            filtered = list(filter(lambda cam: not env_filter(cam), cams))
            if len(filtered) > 0:
                print("\n🪄 BLACKLIST MODE ON")
                cams = filtered
        elif any(key.startswith("FILTER_") for key in os.environ):
            filtered = list(filter(env_filter, cams))
            if len(filtered) > 0:
                print("🪄 WHITELIST MODE ON")
                cams = filtered
        if total == 0:
            print("\n\n ❌ COULD NOT FIND ANY CAMERAS!")
            os.remove(self.token_path + "cameras.pickle")
            time.sleep(30)
            sys.exit(2)
        msg = f"{len(cams)} OF" if len(cams) < total else "ALL"
        print(f"\n🎬 STARTING {msg} {total} CAMERAS")
        for cam in cams:
            self.add_rtsp_path(cam)
            self.mqtt_discovery(cam)
            self.save_api_thumb(cam)
            self.streams[cam.nickname] = {}

    def start_rtsp_server(self) -> None:
        """Start rtsp-simple-server in its own subprocess."""
        os.environ["IMG_PATH"] = self.img_path
        os.environ["RTSP_READTIMEOUT"] = f"{self.timeout + 2}s"
        try:
            with open("/RTSP_TAG", "r") as tag:
                log.info(f"Starting rtsp-simple-server {tag.read().strip()}")
        except Exception:
            log.info("starting rtsp-simple-server")
        self.rtsp = Popen(["/app/rtsp-simple-server", "/app/rtsp-simple-server.yml"])

    def start_tutk_stream(self, cam: wyzecam.WyzeCamera, stop_flag, connected) -> None:
        """Connect and communicate with the camera using TUTK."""
        uri = clean_name(cam.nickname, upper=True)
        exit_code = 1
        audio = env_bool(f"ENABLE_AUDIO_{uri}", env_bool("ENABLE_AUDIO", False))
        try:
            with wyzecam.WyzeIOTC() as wyze_iotc, wyzecam.WyzeIOTCSession(
                wyze_iotc.tutk_platform_lib,
                self.user,
                cam,
                *(get_env_quality(uri, cam.product_model)),
                enable_audio=audio,
                connect_timeout=self.connect_timeout,
            ) as sess:
                connected.set()
                if not audio or env_bool(f"FFAUDIO_{uri}"):
                    a_codec = None
                else:
                    a_codec = sess.get_audio_codec()

                fps = check_cam_sess(sess, uri, a_codec)
                audio_thread = Thread(
                    target=sess.recv_audio_frames, args=(fps,), name=uri + "_AUDIO"
                )
                with Popen(
                    get_ffmpeg_cmd(uri, cam, audio, a_codec), stdin=PIPE
                ) as ffmpeg:
                    if audio:
                        audio_thread.start()
                    for frame in sess.recv_bridge_frame(
                        stop_flag, self.keep_bad_frames, self.timeout, fps
                    ):
                        ffmpeg.stdin.write(frame)
        except Exception as ex:
            log.warning(ex)
            if ex.args[0] == -13:  # IOTC_ER_TIMEOUT
                time.sleep(2)
            elif ex.args[0] in (-19, -68, -90):
                exit_code = abs(ex.args[0])
            elif ex.args[0] == "Authentication did not succeed! {'connectionRes': '2'}":
                log.warning("⏰ Expired ENR?")
                exit_code = 19
        else:
            log.warning("Stream is down.")
        finally:
            if "audio_thread" in locals() and audio_thread.is_alive():
                open(f"/tmp/{cam.mac}.wav", "r").close()
                audio_thread.join()
            sys.exit(exit_code)

    def get_webrtc(self):
        """Print out WebRTC related information for all available cameras."""
        self.get_wyze_data("cameras", False)
        log.info("\n======\nWebRTC\n======\n\n")
        for i, cam in enumerate(self.cameras, 1):
            try:
                wss = wyzecam.api.get_cam_webrtc(self.auth, cam.mac)
                creds = json.dumps(wss, separators=("\n\n", ":\n"))[1:-1].replace(
                    '"', ""
                )
                print(f"\n[{i}/{len(self.cameras)}] {cam.nickname}:\n\n{creds}\n---")
            except requests.exceptions.HTTPError as ex:
                if ex.response.status_code == 404:
                    ex = "UNAVAILABLE"
                log.warning(f"\n[{i}/{len(self.cameras)}] {cam.nickname}:\n{ex}\n---")
        print("👋 goodbye!")
        signal.pause()


mode_type = {0: "P2P", 1: "RELAY", 2: "LAN"}
model_names = {
    "WYZEC1": "V1",
    "WYZEC1-JZ": "V2",
    "WYZE_CAKP2JFUS": "V3",
    "WYZECP1_JEF": "Pan",
    "HL_PAN2": "Pan V2",
    "WYZEDB3": "Doorbell",
    "GW_BE1": "Doorbell Pro",
    "WVOD1": "Outdoor",
    "HL_WCO2": "Outdoor V2",
}


def env_bool(env: str, false: str = "") -> str:
    """Return env variable or empty string if the variable contains 'false' or is empty."""
    env = os.getenv(env.upper().replace("-", "_"), "").lower().replace("false", "")
    return env or false


def env_list(env: str) -> list:
    """Return env values as a list."""
    return [
        x.strip("'\"\n ").upper().replace(":", "")
        for x in os.getenv(env.upper(), "").split(",")
    ]


def env_filter(cam) -> bool:
    """Check if cam is being filtered in any env."""
    return bool(
        cam.nickname.upper() in env_list("FILTER_NAMES")
        or cam.mac in env_list("FILTER_MACS")
        or cam.product_model in env_list("FILTER_MODELS")
        or model_names.get(cam.product_model).upper() in env_list("FILTER_MODELS")
    )


def get_env_quality(uri: str, cam_model: str) -> Tuple[int, int]:
    """Get preferred resolution and bitrate from env."""
    env_quality = (
        env_bool(f"QUALITY_{uri}", env_bool("QUALITY", "na"))
        .strip("'\"\n ")
        .ljust(3, "0")
    )
    env_bit = int(env_quality[2:])
    frame_size = 1 if env_quality[:2] == "sd" else 0
    if doorbell := (cam_model == "WYZEDB3"):
        frame_size = int(env_bool("DOOR_SIZE", frame_size))
    bitrate = env_bit if 30 <= env_bit <= 255 else (180 if doorbell else 120)
    return frame_size, bitrate


def clean_name(name: str, upper: bool = False, env_sep: bool = False) -> str:
    """Return a URI friendly name by removing special characters and spaces."""
    uri_sep = "_" if env_sep else "-"
    if not env_sep and os.getenv("URI_SEPARATOR") in ("-", "_", "#"):
        uri_sep = os.getenv("URI_SEPARATOR")
    clean = re.sub(r"[^\-\w+]", "", name.strip().replace(" ", uri_sep))
    return clean.upper() if upper else clean.lower()


def check_net_mode(session_mode: int, uri: str) -> str:
    """Check if the connection mode is allowed."""
    net_mode = env_bool(f"NET_MODE_{uri}", env_bool("NET_MODE", "any"))
    if "p2p" in net_mode and session_mode == 1:
        raise Exception("☁️ Connected via RELAY MODE! Reconnecting")
    if "lan" in net_mode and session_mode != 2:
        raise Exception("☁️ Connected via NON-LAN MODE! Reconnecting")

    mode = mode_type.get(session_mode, f"UNKNOWN ({session_mode})") + " mode"
    if session_mode != 2:
        log.warning(
            f"☁️ WARNING: Camera is connected via {mode}. Stream may consume additional bandwidth!"
        )
    return mode


def check_cam_sess(sess: wyzecam.WyzeIOTCSession, uri: str, audio: tuple = None) -> int:
    """Check cam session and return connection mode, firmware, and wifidb from camera."""
    mode = check_net_mode(sess.session_check().mode, uri)
    frame_size = "SD" if sess.preferred_frame_size == 1 else "HD"
    bit_frame = f"{sess.preferred_bitrate}kb/s {frame_size} stream"
    if video_param := sess.camera.camera_info.get("videoParm", False):
        if fps := int(video_param.get("fps", 0)):
            if fps % 5 != 0:
                log.error(f"⚠️ Unusual FPS detected: {fps}")
        if (force_fps := int(env_bool(f"FORCE_FPS_{uri}", 0))) and force_fps != fps:
            log.info(f"Attempting to change FPS to {force_fps}")
            sess.change_fps(force_fps)
            fps = force_fps
        bit_frame += f" ({fps}fps)"
        if env_bool("DEBUG_LEVEL"):
            log.info(f"[videoParm] {video_param}")
    firmware = sess.camera.camera_info["basicInfo"].get("firmware", "NA")
    if sess.camera.dtls and sess.camera.dtls == 1:
        firmware += " 🔒 (DTLS)"
    wifi = sess.camera.camera_info["basicInfo"].get("wifidb", "NA")
    if "netInfo" in sess.camera.camera_info:
        wifi = sess.camera.camera_info["netInfo"].get("signal", wifi)
    # return mode, firmware, wifi
    log.info(f"📡 Getting {bit_frame} via {mode} (WiFi: {wifi}%) FW: {firmware} (2/3)")
<<<<<<< HEAD
    if audio:
        log.info(f"🔊 Audio Enabled - {audio[0].replace('s16le','pcm')}/{audio[1]:,}Hz")
=======
>>>>>>> 1056ac71
    return fps or 20


def get_ffmpeg_cmd(
    uri: str, cam: wyzecam.WyzeCamera, audio: bool = False, a_codec: tuple = None
) -> list:
    """Return the ffmpeg cmd with options from the env."""
    lib264 = (
<<<<<<< HEAD
        ["libx264", "-vf", "transpose=1", "-b:v", "3000K"]  # , "-r", f"{fps}"]
        + ["-tune", "zerolatency", "-preset", "ultrafast"]
        + ["-force_key_frames", "expr:gte(t,n_forced*2)"]
    )
    flags = "-fflags +genpts+flush_packets+nobuffer -flags low_delay"
    rotate = cam.product_model == "WYZEDB3" and env_bool("ROTATE_DOOR", False)

=======
        ["libx264", "-filter:v", "transpose=1", "-b:v", "3000K"]
        + ["-tune", "zerolatency", "-preset", "ultrafast"]
        + ["-force_key_frames", "expr:gte(t,n_forced*2)"]
    )
    flags = "-fflags +genpts+flush_packets+nobuffer -flags +low_delay"
    rotate = cam_model == "WYZEDB3" and env_bool("ROTATE_DOOR", False)
    rtsp_ss = f"[select=v:f=rtsp:rtsp_transport=tcp]rtsp://0.0.0.0:8554/{uri.lower()}"
>>>>>>> 1056ac71
    livestream = get_livestream_cmd(uri)
    audio_in = ["-f", "lavfi", "-i", "anullsrc=cl=mono"] if livestream else []
    if audio:
        fifo = f"/tmp/{cam.mac}.wav"
        audio_f = f"-f {a_codec[0]} -ar {a_codec[1]}" if a_codec else "s16le -ar 8000"
        audio_in = env_bool(f"FFAUDIO_{uri}", audio_f).split() + ["-i", fifo]
    av_select = "select=" + ("v,a" if audio else "v")
    rtsp_protocol = "f=rtsp:rtsp_transport=" + env_bool("RTSP_PROTOCOLS", "tcp")
    rtsp_ss = f"[{av_select}:{rtsp_protocol}]rtsp://0.0.0.0:8554/{uri.lower()}"

    cmd = env_bool(f"FFMPEG_CMD_{uri}", env_bool("FFMPEG_CMD", "")).strip(
        "'\"\n "
    ).format(cam_name=uri.lower(), CAM_NAME=uri).split() or (
        ["-loglevel", "verbose" if env_bool("DEBUG_FFMPEG") else "error"]
        + env_bool(f"FFMPEG_FLAGS_{uri}", env_bool("FFMPEG_FLAGS", flags))
        .strip("'\"\n ")
        .split()
        + ["-analyzeduration", "50", "-probesize", "50", "-f", "h264", "-i", "pipe:"]
<<<<<<< HEAD
        + audio_in
=======
        + (["-f", "lavfi", "-i", "anullsrc=cl=mono"] if livestream else [])
>>>>>>> 1056ac71
        + ["-c:v"]
        + (["copy"] if not rotate else lib264)
        + (["-c:a", "aac"] if audio_in else [])
        + ["-movflags", "+empty_moov+default_base_moof+frag_keyframe"]
        + ["-f", "tee"]
        + ["-map", "0:v"]
        + (["-map", "1:a"] if audio_in else [])
        + [rtsp_ss + get_record_cmd(uri, av_select) + livestream]
    )
    if "ffmpeg" not in cmd[0].lower():
        cmd.insert(0, "ffmpeg")
    if env_bool("DEBUG_FFMPEG"):
        log.info(f"[FFMPEG_CMD] {' '.join(cmd)}")
    return cmd


def get_record_cmd(uri: str, av_select: str) -> str:
    """Check if recording is enabled and return ffmpeg tee cmd."""
    if not env_bool(f"RECORD_{uri}", env_bool("RECORD_ALL", False)):
        return ""
    seg_time = env_bool("RECORD_LENGTH", "60")
    file_name = "{CAM_NAME}_%Y-%m-%d_%H-%M-%S_%Z"
    file_name = env_bool("RECORD_FILE_NAME", file_name).rstrip(".mp4")
    path = "/%s/" % env_bool(
        f"RECORD_PATH_{uri}", env_bool("RECORD_PATH", "record/{CAM_NAME}")
    ).format(cam_name=uri.lower(), CAM_NAME=uri).strip("/")
    os.makedirs(path, exist_ok=True)
    log.info(f"📹 Will record {seg_time}s clips to {path}")
    return (
        f"|[onfail=ignore:{av_select}:f=segment"
        f":segment_time={seg_time}"
        ":segment_atclocktime=1"
        ":segment_format=mp4"
        ":reset_timestamps=1"
        ":strftime=1]"
        f"{path}{file_name.format(cam_name=uri.lower(),CAM_NAME=uri)}.mp4"
    )


def get_livestream_cmd(uri: str) -> str:
    """Check if livestream is enabled and return ffmpeg tee cmd."""
    cmd = ""
    if len(yt_key := env_bool(f"YOUTUBE_{uri}")) > 5:
        log.info("📺 YouTube livestream enabled")
        cmd += f"|[f=flv:select=v,a]rtmp://a.rtmp.youtube.com/live2/{yt_key}"
    if len(fb_key := env_bool(f"FACEBOOK_{uri}")) > 5:
        log.info("📺 Facebook livestream enabled")
        cmd += f"|[f=flv:select=v,a]rtmps://live-api-s.facebook.com:443/rtmp/{fb_key}"
    if len(tee_cmd := env_bool(f"LIVESTREAM_{uri}")) > 5:
        log.info(f"📺 Custom ({tee_cmd}) livestream enabled")
        cmd += f"|[f=flv:select=v,a]{tee_cmd}"
    return cmd


def setup_hass():
    """Home Assistant related config."""
    with open("/data/options.json") as f:
        conf = json.load(f).items()
    info = requests.get(
        "http://supervisor/info",
        headers={"Authorization": "Bearer " + os.getenv("SUPERVISOR_TOKEN")},
    ).json()
    if "ok" in info.get("result"):
        os.environ["HOSTNAME"] = info["data"]["hostname"]
    mqtt_conf = requests.get(
        "http://supervisor/services/mqtt",
        headers={"Authorization": "Bearer " + os.getenv("SUPERVISOR_TOKEN")},
    ).json()
    if "ok" in mqtt_conf.get("result"):
        data = mqtt_conf["data"]
        os.environ["MQTT_HOST"] = f'{data["host"]}:{data["port"]}'
        os.environ["MQTT_AUTH"] = f'{data["username"]}:{data["password"]}'
    [os.environ.update({k.replace(" ", "_").upper(): str(v)}) for k, v in conf if v]


if __name__ == "__main__":
    if os.getenv("HASS"):
        setup_hass()
    if not os.getenv("SDK_KEY"):
        print("Missing SDK_KEY")
        sys.exit(1)
    if not os.getenv("WYZE_EMAIL") or not os.getenv("WYZE_PASSWORD"):
        print(
            "Missing credentials:",
            ("WYZE_EMAIL " if not os.getenv("WYZE_EMAIL") else "")
            + ("WYZE_PASSWORD" if not os.getenv("WYZE_PASSWORD") else ""),
        )
        sys.exit(1)
    multiprocessing.current_process().name = "WyzeBridge"
    logging.basicConfig(
        format="%(asctime)s [%(name)s][%(levelname)s][%(processName)s] %(message)s"
        if env_bool("DEBUG_LEVEL")
        else "%(asctime)s [%(processName)s] %(message)s",
        datefmt="%Y/%m/%d %X",
        stream=sys.stdout,
        level=logging.WARNING,
    )
    if env_bool("DEBUG_LEVEL"):
        debug_level = getattr(logging, os.getenv("DEBUG_LEVEL").upper(), 10)
        logging.getLogger().setLevel(debug_level)
    log = logging.getLogger("WyzeBridge")
    log.setLevel(debug_level if "DEBUG_LEVEL" in os.environ else logging.INFO)
    if env_bool("DEBUG_FRAMES"):
        warnings.simplefilter("always")
    warnings.formatwarning = lambda msg, *args, **kwargs: f"WARNING: {msg}"
    logging.captureWarnings(True)
    wb = WyzeBridge()
    wb.run()<|MERGE_RESOLUTION|>--- conflicted
+++ resolved
@@ -21,11 +21,7 @@
 
 class WyzeBridge:
     def __init__(self) -> None:
-<<<<<<< HEAD
         print("🚀 STARTING DOCKER-WYZE-BRIDGE AUDIO 3\n")
-=======
-        print("🚀 STARTING DOCKER-WYZE-BRIDGE v1.3.4\n")
->>>>>>> 1056ac71
         signal.signal(signal.SIGTERM, lambda n, f: self.clean_up())
         self.hass: bool = bool(os.getenv("HASS"))
         self.on_demand: bool = bool(os.getenv("ON_DEMAND"))
@@ -553,11 +549,8 @@
         wifi = sess.camera.camera_info["netInfo"].get("signal", wifi)
     # return mode, firmware, wifi
     log.info(f"📡 Getting {bit_frame} via {mode} (WiFi: {wifi}%) FW: {firmware} (2/3)")
-<<<<<<< HEAD
     if audio:
         log.info(f"🔊 Audio Enabled - {audio[0].replace('s16le','pcm')}/{audio[1]:,}Hz")
-=======
->>>>>>> 1056ac71
     return fps or 20
 
 
@@ -566,23 +559,12 @@
 ) -> list:
     """Return the ffmpeg cmd with options from the env."""
     lib264 = (
-<<<<<<< HEAD
-        ["libx264", "-vf", "transpose=1", "-b:v", "3000K"]  # , "-r", f"{fps}"]
+        ["libx264", "-filter:v", "transpose=1", "-b:v", "3000K"]
         + ["-tune", "zerolatency", "-preset", "ultrafast"]
         + ["-force_key_frames", "expr:gte(t,n_forced*2)"]
     )
     flags = "-fflags +genpts+flush_packets+nobuffer -flags low_delay"
     rotate = cam.product_model == "WYZEDB3" and env_bool("ROTATE_DOOR", False)
-
-=======
-        ["libx264", "-filter:v", "transpose=1", "-b:v", "3000K"]
-        + ["-tune", "zerolatency", "-preset", "ultrafast"]
-        + ["-force_key_frames", "expr:gte(t,n_forced*2)"]
-    )
-    flags = "-fflags +genpts+flush_packets+nobuffer -flags +low_delay"
-    rotate = cam_model == "WYZEDB3" and env_bool("ROTATE_DOOR", False)
-    rtsp_ss = f"[select=v:f=rtsp:rtsp_transport=tcp]rtsp://0.0.0.0:8554/{uri.lower()}"
->>>>>>> 1056ac71
     livestream = get_livestream_cmd(uri)
     audio_in = ["-f", "lavfi", "-i", "anullsrc=cl=mono"] if livestream else []
     if audio:
@@ -601,11 +583,7 @@
         .strip("'\"\n ")
         .split()
         + ["-analyzeduration", "50", "-probesize", "50", "-f", "h264", "-i", "pipe:"]
-<<<<<<< HEAD
         + audio_in
-=======
-        + (["-f", "lavfi", "-i", "anullsrc=cl=mono"] if livestream else [])
->>>>>>> 1056ac71
         + ["-c:v"]
         + (["copy"] if not rotate else lib264)
         + (["-c:a", "aac"] if audio_in else [])
