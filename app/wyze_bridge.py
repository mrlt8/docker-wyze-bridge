--- conflicted
+++ resolved
@@ -6,10 +6,6 @@
 import re
 import signal
 import sys
-<<<<<<< HEAD
-=======
-import multiprocessing
->>>>>>> 1a7e6603
 import time
 import warnings
 from subprocess import PIPE, Popen
@@ -20,8 +16,6 @@
 import requests
 
 import wyzecam
-
-<<<<<<< HEAD
 
 class WyzeBridge:
     def __init__(self) -> None:
@@ -41,18 +35,9 @@
         self.user: wyzecam.WyzeAccount = None
         self.stop_flag = multiprocessing.Event()
         if self.hass:
-=======
-class wyze_bridge:
-    def run(self) -> None:
-        print("🚀 STARTING DOCKER-WYZE-BRIDGE v1.0.4.1\n")
-        self.token_path = "/tokens/"
-        self.img_path = "/img/"
-        if os.environ.get("HASS"):
->>>>>>> 1a7e6603
             print("\n🏠 Home Assistant Mode")
             os.makedirs(self.token_path, exist_ok=True)
             open(self.token_path + "mfa_token.txt", "w").close()
-<<<<<<< HEAD
 
     def run(self) -> None:
         """Start the bridge."""
@@ -60,17 +45,6 @@
         self.get_filtered_cams()
         if os.getenv("WEBRTC"):
             self.get_webrtc()
-=======
-        self.user = self.get_wyze_data("user")
-        self.cameras = self.get_filtered_cams()
-        for camera in self.cameras:
-            self.add_rtsp_path(camera)
-            self.mqtt_discovery(camera)
-            multiprocessing.Process(
-                target=self.start_stream, args=[camera], name=camera.nickname.strip()
-            ).start()
-        os.environ["img_path"] = self.img_path
->>>>>>> 1a7e6603
         self.start_rtsp_server()
         self.start_all_streams()
 
@@ -383,7 +357,6 @@
                 log.info(f"Starting rtsp-simple-server {tag.read().strip()}")
         except Exception:
             log.info("starting rtsp-simple-server")
-<<<<<<< HEAD
         self.rtsp = Popen(["/app/rtsp-simple-server", "/app/rtsp-simple-server.yml"])
 
     def start_tutk_stream(self, cam, stop_flag) -> None:
@@ -520,140 +493,6 @@
     if session_mode != 2:
         log.warning(
             f"☁️ WARNING: Camera is connected via {mode}. Stream may consume additional bandwidth!"
-=======
-        subprocess.Popen(["/app/rtsp-simple-server", "/app/rtsp-simple-server.yml"])
-
-    def start_stream(self, cam) -> None:
-        uri = self.clean_name(cam.nickname, upper=True)
-        if "API" in self.env_bool("SNAPSHOT").upper():
-            self.save_api_thumb(cam)
-        env_quality = (
-            self.env_bool(f"QUALITY_{uri}", self.env_bool("QUALITY", "na"))
-            .strip("'\"\n ")
-            .ljust(3, "0")
-        )
-        res_size = 1 if "sd" in env_quality[:2] else 0
-        bitrate = int(env_quality[2:]) if 30 <= int(env_quality[2:]) <= 255 else 120
-        stream = f'{"SD" if res_size == 1 else "HD"} {bitrate}kB/s Stream'
-        if cam.product_model == "WYZEDB3" and res_size == 1:
-            res_size = 4
-        if cam.product_model == "WYZEDB3":
-            res_size = int(self.env_bool("DOOR_SIZE", res_size))
-        rotate = cam.product_model == "WYZEDB3" and self.env_bool("ROTATE_DOOR", False)
-        while True:
-            try:
-                Wyzeiotc = wyzecam.WyzeIOTC(sdk_key=os.getenv("SDK_KEY")).__enter__()
-                iotc = [Wyzeiotc.tutk_platform_lib, self.user, cam, res_size, bitrate]
-                log.debug("⌛️ Connecting to cam..")
-                with wyzecam.iotc.WyzeIOTCSession(*iotc) as sess:
-                    net_mode = self.env_bool("NET_MODE", "ANY").upper()
-                    session_mode = sess.session_check().mode
-                    if "P2P" in net_mode and session_mode == 1:
-                        raise Exception("☁️ Connected via RELAY MODE! Reconnecting")
-                    if "LAN" in net_mode and session_mode != 2:
-                        raise Exception("☁️ Connected via NON-LAN MODE! Reconnecting")
-                    if session_mode != 2:
-                        log.warning(
-                            f'☁️ WARNING: Camera is connected via "{self.mode.get(session_mode,f"UNKNOWN ({session_mode})")} mode". Stream may consume additional bandwidth!'
-                        )
-                    if videoParm := sess.camera.camera_info.get("videoParm", False):
-                        if self.env_bool("DEBUG_LEVEL"):
-                            log.info(f"[videoParm] {videoParm}")
-                        if (
-                            not self.env_bool("DOOR_SIZE")
-                            and cam.product_model == "WYZEDB3"
-                        ):
-                            res_size = int(videoParm["resolution"])
-                    fw_v = sess.camera.camera_info["basicInfo"].get("firmware", "NA")
-                    if sess.camera.dtls and sess.camera.dtls == 1:
-                        fw_v += " 🔒 (DTLS)"
-                    wifi = sess.camera.camera_info["basicInfo"].get("wifidb", "NA")
-                    if "netInfo" in sess.camera.camera_info:
-                        wifi = sess.camera.camera_info["netInfo"].get("signal", wifi)
-                    log.info(
-                        f'🎉 Starting {stream} for WyzeCam {self.model_names.get(cam.product_model,cam.product_model)} "{self.mode.get(session_mode,f"UNKNOWN ({session_mode})")} mode" FW: {fw_v} IP: {cam.ip} WiFi: {wifi}%'
-                    )
-                    cmd = self.get_ffmpeg_cmd(uri, rotate)
-                    if "ffmpeg" not in cmd[0].lower():
-                        cmd.insert(0, "ffmpeg")
-                    if self.env_bool("DEBUG_FFMPEG"):
-                        log.info(f"[FFMPEG_CMD] {' '.join(cmd)}")
-                    cmd[-1] = (
-                        cmd[-1] + ("" if cmd[-1][-1] == "/" else "/") + uri.lower()
-                    )
-                    first_run = True
-                    skipped = 0
-                    with subprocess.Popen(cmd, stdin=subprocess.PIPE) as ffmpeg:
-                        try:
-                            for (frame, frame_info) in sess.recv_video_data():
-                                if skipped >= int(os.getenv("BAD_FRAMES", 30)):
-                                    raise Exception(
-                                        f"Wrong resolution: {frame_info.frame_size}"
-                                    )
-                                if first_run and res_size != frame_info.frame_size:
-                                    warnings.warn(
-                                        f"[First run] Wrong resolution: {frame_info.frame_size}"
-                                    )
-                                    continue
-                                first_run = False
-                                if (
-                                    self.env_bool("IGNORE_RES", res_size)
-                                    != str(frame_info.frame_size)
-                                    and res_size != frame_info.frame_size
-                                ):
-                                    skipped += 1
-                                    log.debug(
-                                        f"Bad frame resolution: {frame_info.frame_size} [{skipped}]"
-                                    )
-                                    continue
-                                ffmpeg.stdin.write(frame)
-                                skipped = 0
-                        except Exception as ex:
-                            raise Exception(f"[FFMPEG] {ex}")
-                        finally:
-                            log.info("🧹 Cleaning up FFMPEG...")
-                            try:
-                                ffmpeg.stdin.close()
-                            except BrokenPipeError:
-                                ffmpeg.communicate()
-                            ffmpeg.terminate()
-            except Exception as ex:
-                log.info(ex)
-                if str(ex) in "Authentication did not succeed! {'connectionRes': '2'}":
-                    log.warning("Expired ENR? Removing local 'cameras' cache...")
-                    os.remove(self.token_path + "cameras.pickle")
-                    sys.exit()
-                if str(ex) in "IOTC_ER_DEVICE_OFFLINE":
-                    if self.env_bool("IGNORE_OFFLINE"):
-                        log.info("🪦 Camera is offline. Will NOT try again.")
-                        sys.exit()
-                    offline_time = self.env_bool("OFFLINE_TIME") or (
-                        (offline_time + 10 if offline_time < 600 else 30)
-                        if "offline_time" in vars()
-                        else 10
-                    )
-                    log.info(f"👻 Camera offline. WILL retry in {offline_time}s.")
-                    time.sleep(int(offline_time))
-            finally:
-                Wyzeiotc.deinitialize()
-
-    def get_ffmpeg_cmd(self, uri: str, rotate: bool = False) -> list:
-        lib264 = ["libx264", "-vf", "transpose=1", "-preset", "veryfast", "-crf", "20"]
-        flags = "-fflags +flush_packets+genpts+discardcorrupt+nobuffer"
-        return os.getenv(f"FFMPEG_CMD_{uri}", os.getenv("FFMPEG_CMD", "")).strip(
-            "'\"\n "
-        ).split() or (
-            ["-loglevel", "verbose" if self.env_bool("DEBUG_FFMPEG") else "fatal"]
-            + os.getenv(f"FFMPEG_FLAGS_{uri}", os.getenv("FFMPEG_FLAGS", flags))
-            .strip("'\"\n ")
-            .split()
-            + ["-i", "-"]
-            + ["-vcodec"]
-            + (["copy"] if not rotate else lib264)
-            + ["-rtsp_transport", self.env_bool("RTSP_PROTOCOLS", "tcp")]
-            + ["-f", "rtsp"]
-            + ["rtsp://0.0.0.0:8554"]
->>>>>>> 1a7e6603
         )
     return mode
 
@@ -735,18 +574,10 @@
             + ("WYZE_PASSWORD" if not os.getenv("WYZE_PASSWORD") else ""),
         )
         sys.exit(1)
-<<<<<<< HEAD
     multiprocessing.current_process().name = "WyzeBridge"
     logging.basicConfig(
         format="%(asctime)s [%(name)s][%(levelname)s][%(processName)s] %(message)s"
         if env_bool("DEBUG_LEVEL")
-=======
-    wb = wyze_bridge()
-    multiprocessing.current_process().name = "WyzeBridge"
-    logging.basicConfig(
-        format="%(asctime)s [%(name)s][%(levelname)s][%(processName)s] %(message)s"
-        if wb.env_bool("DEBUG_LEVEL")
->>>>>>> 1a7e6603
         else "%(asctime)s [%(processName)s] %(message)s",
         datefmt="%Y/%m/%d %X",
         stream=sys.stdout,
