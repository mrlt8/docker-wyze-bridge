--- conflicted
+++ resolved
@@ -235,14 +235,10 @@
             wb.streams.stop_all()
             wb.streams.monitor_streams(wb.mtx.health_check)
         elif restart_cmd == "rtsp_server":
-<<<<<<< HEAD
             wb.mtx.restart()
-=======
-            wb.rtsp.restart()
         elif restart_cmd == "cam_data":
             wb.refresh_cams()
             restart_cmd = "cameras"
->>>>>>> 463d8912
         elif restart_cmd == "all":
             wb.restart(fresh_data=True)
             restart_cmd = "cameras,rtsp_server"
