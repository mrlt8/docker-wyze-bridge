--- conflicted
+++ resolved
@@ -28,7 +28,6 @@
 
 See [basic usage](#basic-usage) for additional information.
 
-<<<<<<< HEAD
 ## Changes in v1.7.0
 
 Some wyze cams have have a built-in http server "boa" that is enabled when downloading a time lapse from the camera. By enabling this http server, we can have full access to the SD card on the camera, so you can download whatever you need off the SD card without having to take each camera down.
@@ -42,35 +41,6 @@
 - **NEW**: ✨ ENV: `PULL_ALARM` - Download latest alarm file from camera and notify via MQTT if available.
 - **NEW**: ✨ ENV: `MOTION_HTTP` - Make a Webhook/HTTP request to any url on motion, e.g., `http://localhost/triggerMotion?cam={cam_name}`.
 - **NEW**: ✨ ENV: `MOTION_COOLDOWN` - Number of seconds to keep the motion flag set to true before resetting it.
-
-=======
-## Changes in v1.6.5
-
-- **NEW**: WEB-UI - filter out disabled/offline cameras. #439
-- **FIXED**: WEB-UI - Use hostname from request for hls/rtsp/rtmp. #429
-- **UPDATED**: ⬆️ API: Wyze app version number bump to 2.32.0.20.
->>>>>>> 266d24de
-
-## Changes in v1.6.4
-
-- **IMPROVED**: Reliability of dragging/sorting cameras in Web-UI. Thanks @dsheehan!
-- **NEW**: Version check on footer of Web-UI.
-- **FIXED**: Static files for Web-UI in Home Assistant.
-
-## Changes in v1.6.3
-
-- **Fixed**: x264 rotation could cause issues with HLS and RTMP. #428 #431 Thanks @jamescochran!
-
-## Changes in v1.6.0/v1.6.1/v1.6.2
-
-Huge thanks goes to @dsheehan for building and adding a web-ui for the bridge!
-
-- **NEW**: Web-UI on port `5000` (must add `- 5000:5000` to the ports section of your docker-compose.yml)
-  - 🏠 Home Assistant: Web-ui will be automatically configured and you can add it to your sidebar by enabling it on the info page for the add-on.
-- **CHANGED**: `mfa_token` is now `mfa_token.txt` on the docker version to match Home Assistant mode.
-- **FIXED**: AttributeError with an unsupported WYZEC1. #422
-- **FIXED**: FLASK_APP env error. #424 Thanks @dsheehan
-- **FIXED**: clean_name. #424 Thanks @dsheehan
 
 [View previous changes](https://github.com/mrlt8/docker-wyze-bridge/releases)
 
