--- conflicted
+++ resolved
@@ -39,21 +39,7 @@
 
 See [basic usage](#basic-usage) for additional information or visit the [wiki page](https://github.com/mrlt8/docker-wyze-bridge/wiki/Home-Assistant) for additional information on using the bridge as a Home Assistant Add-on.
 
-<<<<<<< HEAD
 ## What's Changed in v2.2.0
-=======
-## What's Changed in v2.1.8
-
-* NEW: Camera Commands
-  * `set_pan_cruise_on`/ `set_pan_cruise_off`  - Enables or disables the Pan Scan ("Cruise") behavior, where the camera cycles through configured waypoints every 10 seconds. Thanks @jhansche
-  * `set_motion_tracking_on`/`set_motion_tracking_off`/`get_motion_tracking` - Follow detected motion events on Pan Cams. Thanks @jhansche
-* NEW: ENV Option
-  * `ROTATE_IMG_CAM_NAME=<true|0|1|2|3>` - Rotate snapshots for a single camera. #804
-* UPDATE: MediaMTX to v0.23.3
-* UPDATE: WebRTC offer to use SDP for compatibility with MTX v0.23.3
-
-## What's Changed in v2.1.7
->>>>>>> c67cef5f
 
 ⚠️ Breaking changes for MQTT/REST API 
 
