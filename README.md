# RTMP/RTSP/HLS Bridge for Wyze Cam

[![Docker](https://github.com/mrlt8/docker-wyze-bridge/actions/workflows/docker-image.yml/badge.svg)](https://github.com/mrlt8/docker-wyze-bridge/actions/workflows/docker-image.yml)
[![GitHub release (latest by date)](https://img.shields.io/github/v/release/mrlt8/docker-wyze-bridge?logo=github)](https://github.com/mrlt8/docker-wyze-bridge/releases/latest)
[![Docker Image Size (latest semver)](https://img.shields.io/docker/image-size/mrlt8/wyze-bridge?sort=semver&logo=docker&logoColor=white)](https://hub.docker.com/r/mrlt8/wyze-bridge)
[![Docker Pulls](https://img.shields.io/docker/pulls/mrlt8/wyze-bridge?logo=docker&logoColor=white)](https://hub.docker.com/r/mrlt8/wyze-bridge)

Docker container to expose a local RTMP, RTSP, and HLS or Low-Latency HLS stream for ALL your Wyze cameras including the outdoor and doorbell cams. No third-party or special firmware required.

It just works!

Based on [@noelhibbard's script](https://gist.github.com/noelhibbard/03703f551298c6460f2fd0bfdbc328bd#file-readme-md) with [kroo/wyzecam](https://github.com/kroo/wyzecam) and [aler9/rtsp-simple-server](https://github.com/aler9/rtsp-simple-server).

Please consider starring or [sponsoring](https://ko-fi.com/mrlt8) this project if you found it useful.

## Quick Start

Install [docker](https://docs.docker.com/get-docker/) and use your Wyze credentials to run:

```bash
docker run \
  -e WYZE_EMAIL=you@email.com \
  -e WYZE_PASSWORD=yourpassw0rd \
  -p 8888:8888 mrlt8/wyze-bridge:latest
```

You can view your stream by visiting: `http://localhost:8888/cam-nickname` where localhost is the hostname or ip of the machine running the bridge followed by the cam nickname in lowercase with `-` in place of spaces.

See [basic usage](#basic-usage) for additional information.

<<<<<<< HEAD
## Changes in v1.7.0
=======
## Changes in v1.6.6

- **NEW**: Initial ssupport for the original WyzeCam v1 (WYZEC1). #57 Thanks @jamescochran @Webtron18!
- **NEW**: WEB-UI - Automated RTSP snapshots while page is open. #437
- **FIXED**: `panic: assignment to entry in nil map` in rtsp-simple-server. #419
- **UPDATED**: rtsp-simple-server > [v0.19.2](https://github.com/aler9/rtsp-simple-server/releases/tag/v0.19.2)

**Full Changelog**: https://github.com/mrlt8/docker-wyze-bridge/compare/v1.6.5...v1.6.6

## Changes in v1.6.5
>>>>>>> 0a1a6e57

Some wyze cams have have a built-in http server "boa" that is enabled when downloading a time lapse from the camera. By enabling this http server, we can have full access to the SD card on the camera, so you can download whatever you need off the SD card without having to take each camera down.

PLEASE NOTE: If enabled, anyone on your local network will be able to access/download stuff from the SD Card on the camera.

- **NEW**: ✨ ENV: `ENABLE_BOA` - Enable the HTTP server on select cameras with an SD card.
- **NEW**: ✨ ENV: `BOA_INTERVAL` - The number of seconds between image pulls/keep alives.
- **NEW**: ✨ ENV: `TAKE_PHOTO` - Take a high quality photo on the camera SD Card on `BOA_INTERVAL`.
- **NEW**: ✨ ENV: `PULL_PHOTO` - Download latest high-quality photo from camera.
- **NEW**: ✨ ENV: `PULL_ALARM` - Download latest alarm file from camera and notify via MQTT if available.
- **NEW**: ✨ ENV: `MOTION_HTTP` - Make a Webhook/HTTP request to any url on motion, e.g., `http://localhost/triggerMotion?cam={cam_name}`.
- **NEW**: ✨ ENV: `MOTION_COOLDOWN` - Number of seconds to keep the motion flag set to true before resetting it.

[View previous changes](https://github.com/mrlt8/docker-wyze-bridge/releases)

## Features

- Access to video and audio for all Wyze-supported cameras via RTSP/RTMP/HLS/Low-Latency HLS.
- Access to HD *or* SD stream with configurable bitrate.
- Local and remote access to any of the cams on your account.
- Runs on almost any x64 or armv7/arm64 based system like a Raspberry Pi that supports docker.
- Support for Wyze 2FA.
- Rotate video for Wyze Doorbell.
- Record streams locally.
- Take snapshots on an interval.
- Live stream directly from the bridge.
- Send a IFTTT webhook when a camera is offline (-90).
- Start an HTTP server on the camera for local SD card access. ✨ NEW
- On-demand high quality photos on the camera. ✨ NEW
- Trigger MQTT/Webhook/HTTP on a motion event. ✨ NEW

## Supported Cameras

![Wyze Cam v1](https://img.shields.io/badge/wyze_v1-yes-success.svg)
![Wyze Cam V2](https://img.shields.io/badge/wyze_v2-yes-success.svg)
![Wyze Cam V3](https://img.shields.io/badge/wyze_v3-yes-success.svg)
![Wyze Cam Floodlight](https://img.shields.io/badge/wyze_floodlight-yes-success.svg)
![Wyze Cam Pan](https://img.shields.io/badge/wyze_pan-yes-success.svg)
![Wyze Cam Pan V2](https://img.shields.io/badge/wyze_pan_v2-yes-success.svg)
![Wyze Cam Outdoor](https://img.shields.io/badge/wyze_outdoor-yes-success.svg)
![Wyze Cam Outdoor V2](https://img.shields.io/badge/wyze_outdoor_v2-yes-success.svg)
![Wyze Cam Doorbell](https://img.shields.io/badge/wyze_doorbell-yes-success.svg)

![Wyze Cam Doorbell Pro](https://img.shields.io/badge/wyze_doorbell_pro-no-inactive.svg)

| Camera                | Model          | Supported |
| --------------------- | -------------- | --------- |
| Wyze Cam v1           | WYZEC1         | ✅         |
| Wyze Cam V2           | WYZEC1-JZ      | ✅         |
| Wyze Cam V3           | WYZE_CAKP2JFUS | ✅         |
| Wyze Cam Floodlight   | WYZE_CAKP2JFUS | ✅         |
| Wyze Cam Pan          | WYZECP1_JEF    | ✅         |
| Wyze Cam Pan v2       | HL_PAN2        | ✅         |
| Wyze Cam Outdoor      | WVOD1          | ✅         |
| Wyze Cam Outdoor v2   | HL_WCO2        | ✅         |
| Wyze Cam Doorbell     | WYZEDB3        | ✅         |
| Wyze Cam Doorbell Pro | GW_BE1         | ❓         |

### Firmware Compatibility

The bridge should be compatible with official firmware from wyze.

## Compatibility

![Supports armv7 Architecture](https://img.shields.io/badge/armv7-yes-success.svg)
![Supports aarch64 Architecture](https://img.shields.io/badge/aarch64-yes-success.svg)
![Supports amd64 Architecture](https://img.shields.io/badge/amd64-yes-success.svg)

[![Home Assistant Add-on](https://img.shields.io/badge/home_assistant-add--on-blue.svg?logo=homeassistant&logoColor=white)](https://github.com/mrlt8/docker-wyze-bridge/wiki/Home-Assistant)
[![Homebridge](https://img.shields.io/badge/homebridge-camera--ffmpeg-blue.svg?logo=homebridge&logoColor=white)](https://sunoo.github.io/homebridge-camera-ffmpeg/configs/WyzeCam.html)
[![Portainer stack](https://img.shields.io/badge/portainer-stack-blue.svg?logo=portainer&logoColor=white)](https://github.com/mrlt8/docker-wyze-bridge/wiki/Portainer)
[![Unraid Community App](https://img.shields.io/badge/unraid-community--app-blue.svg?logo=unraid&logoColor=white)](https://github.com/mrlt8/docker-wyze-bridge/issues/236)

Should work on most x64 systems as well as on some arm-based systems like the Raspberry Pi.

The container can be run on its own, in [Portainer](https://github.com/mrlt8/docker-wyze-bridge/wiki/Portainer), [Unraid](https://github.com/mrlt8/docker-wyze-bridge/issues/236), as a [Home Assistant Add-on](https://github.com/mrlt8/docker-wyze-bridge/wiki/Home-Assistant), locally or remotely in the cloud.

[![Open your Home Assistant instance and show the add add-on repository dialog with a specific repository URL pre-filled.](https://my.home-assistant.io/badges/supervisor_add_addon_repository.svg)](https://my.home-assistant.io/redirect/supervisor_add_addon_repository/?repository_url=https%3A%2F%2Fgithub.com%2Fmrlt8%2Fdocker-wyze-bridge)

## Basic Usage

### docker-compose (recommended)

This is similar to the docker run command, but will save all your options in a yaml file.

1. Install [Docker Compose](https://docs.docker.com/compose/install/).
2. Use the [sample](https://raw.githubusercontent.com/mrlt8/docker-wyze-bridge/main/docker-compose.sample.yml) as a guide to create a `docker-compose.yml` file with your wyze credentials.
3. Run `docker-compose up`.

Once you're happy with your config you can use `docker-compose up -d` to run it in detached mode.

#### Updating your container

To update your container, `cd` into the directory where your `docker-compose.yml` is located and run:

```bash
docker-compose pull # Pull new image
docker-compose up -d # Restart container in detached mode
docker image prune # Remove old images
```

### 🏠 Home Assistant

Visit the [wiki page](https://github.com/mrlt8/docker-wyze-bridge/wiki/Home-Assistant) for additional information on Home Assistant.

### Additional Info

- [Two-Step Verification](#Multi-Factor-Authentication)
- [ARM/Raspberry Pi](https://github.com/mrlt8/docker-wyze-bridge/wiki/Raspberry-Pi-(armv7-and-arm64))
- [LAN mode](#LAN-Mode)
- [Portainer](https://github.com/mrlt8/docker-wyze-bridge/wiki/Portainer)
- [Unraid](https://github.com/mrlt8/docker-wyze-bridge/issues/236)
- [Home Assistant](https://github.com/mrlt8/docker-wyze-bridge/wiki/Home-Assistant)
- [Homebridge Camera FFmpeg](https://sunoo.github.io/homebridge-camera-ffmpeg/configs/WyzeCam.html)
- [HomeKit Secure Video](https://github.com/mrlt8/docker-wyze-bridge/wiki/HomeKit-Secure-Video)

#### Special Characters

If your email or password contains a `%` or `$` character, you may need to escape them with an extra character. e.g., `pa$$word` should be entered as `pa$$$$word`

#### Camera Stream URIs

By default, the bridge will create three streams for each of your cameras which can be accessed at the following URIs, where `camera-nickname` is the name of the camera set in the Wyze app and converted to lower case with hyphens in place of spaces. e.g. 'Front Door' would be `/front-door`

Replace localhost with the hostname or ip of the machine running the bridge:

- RTMP:

  ```text
  rtmp://localhost:1935/camera-nickname
  ```

- RTSP:

  ```text
  rtsp://localhost:8554/camera-nickname
  ```

- HLS:

  ```text
  http://localhost:8888/camera-nickname/stream.m3u8
  ```

- HLS can also be viewed in the browser using:

  ```text
  http://localhost:8888/camera-nickname
  ```

- Low-Latency HLS (enable with `LLHLS=true`):

  ```text
  https://localhost:8888/camera-nickname
  or
  https://localhost:8888/camera-nickname/stream.m3u8
  ```

#### Multi-Factor Authentication

Two-factor authentication ("Two-Step Verification" in the wyze app) is supported and will automatically be detected, however additional steps are required to enter your verification code.

- Echo the verification code directly to `/tokens/mfa_token.txt` by opening a second terminal window and using:

  ```bash
  docker exec -it wyze-bridge sh -c 'echo "123456" > /tokens/mfa_token.txt'
  ```

- Mount `/tokens/` locally and add your verification code to a file named `mfa_token.txt`:

  ```YAML
  volumes:
      - ./tokens:/tokens/
  ```

- Generate Time-based One-Time Passwords:

  You can have the bridge auto generate and enter a Time-based One-Time Password (TOTP) by adding the secret key to the file `/tokens/totp` on standard installs or `/config/wyze-bridge/totp` for Home Assistant installs. You will need to create the file if it doesn't exist and mount it if necessary.

- 🏠 Home Assistant:

  Add your code to the text file: `/config/wyze-bridge/mfa_token.txt`.

- Portainer:
  
  Use the console to echo your code to the container:

  ```bash
  echo "123456" > /tokens/mfa_token.txt
  ```

## Advanced Options

**WYZE_EMAIL** and **WYZE_PASSWORD** are the only two required environment variables.

**The following envs are all optional.**

### Audio

Audio is disabled by default and must be enabled in the ENV.

#### Enable audio

- For all cameras:

  ```YAML
  environment:
      ..
      - ENABLE_AUDIO=True
  ```

- For a specific camera:

  where `CAM_NAME` is the camera name in UPPERCASE and `_` in place of spaces and hyphens:

  ```yaml
    - ENABLE_AUDIO_CAM_NAME=True
    - ENABLE_AUDIO_OTHER_CAM=True
  ```

  🏠 Home Assistant - Use `CAM_OPTIONS` and add a new entry for each camera:
  
  ```yaml
  - CAM_NAME: Cam Name
    AUDIO: true
  - CAM_NAME: other cam
    AUDIO: true
  ```

#### Audio output codec

By default, the bridge will attempt to copy the audio from the camera without re-encoding *unless* the camera is using a codec that isn't supported by RTSP, in which case the audio will be converted to AAC.

The `AUDIO_CODEC` ENV can be used should you need to re-encode the audio to another format for compatibility:

```yaml
  - AUDIO_CODEC=AAC
```

#### Audio filtering

Custom ffmpeg audio filters can be set with `AUDIO_FILTER`, but please note that audio filters will only be applied if re-encoding to another codec.

```yaml
  - AUDIO_FILTER=highpass=f=300,lowpass=f=2500,volume=volume=2
```

### Filtering

The default option will automatically create a stream for all the cameras on your account, but you can use the following environment options in your `docker-compose.yml` to filter the cameras.

All options are case-insensitivE, and take single or comma separated values.

#### Examples

- Whitelist by Camera Name (set in the wyze app):

  ```yaml
  environment:
      ..
      - FILTER_NAMES=Front Door, Driveway, porch cam
  ```

- Whitelist by Camera MAC Address:

  ```yaml
  - FILTER_MACS=00:aA:22:33:44:55, Aa22334455bB
  ```

- Whitelist by Camera Model:

  ```yaml
  - FILTER_MODELS=WYZEC1-JZ
  ```

- Whitelist by Camera Model Name:

  ```yaml
  - FILTER_MODELS=V2, v3, Pan
  ```

- Blacklisting:

  You can reverse any of these whitelists into blacklists by setting `FILTER_BLOCK`.

  ```yaml
  environment:
      ..
      - FILTER_NAMES=Bedroom
      - FILTER_BLOCK=true
  ```

### Network Connection Modes

Like the wyze app, the tutk library has three different modes to connect to the camera and will attempt to stream directly from the camera when on the same LAN as the camera in "LAN mode". If the camera is not available locally, it will either attempt to stream directly from your network using "P2P Mode" or relay the stream via the wyze servers (AWS) in "relay mode".

LAN mode is more ideal as all streaming will be local and won't use additional bandwidth.

#### LAN Mode

By default, the bridge will attempt to connect via "LAN Mode", but will fallback to other methods if LAN mode fails.
You can restrict streaming to LAN only by setting the `NET_MODE=LAN` environment variable:

```yaml
environment:
    ..
    - NET_MODE=LAN
```

#### P2P Mode

`NET_MODE=P2P` is ideal when running the bridge remotely on a different network or on a VPS and will allow the bridge to stream directly from the camera over the internet while blocking "Relay Mode".

#### ANY Mode

`NET_MODE=ANY` is the equivalent to leaving `NET_MODE` unset and will allow the connection to fallback to P2P or relay mode.

#### `NET_MODE` for a specific camera

In the event that you need to allow the bridge to access a select number of cameras outside of your LAN, you can specify them by appending the camera name to `NET_MODE`, where `CAM_NAME` is the camera name in UPPERCASE and `_` in place of spaces and hyphens:

```yaml
    ..
    - NET_MODE=LAN
    - NET_MODE_CAM_NAME=P2P
```

  🏠 Home Assistant - Use `CAM_OPTIONS` and add a new entry for each camera:
  
  ```yaml
  - CAM_NAME: Cam Name
    NET_MODE: P2P
  ```

### Snapshot/Still Images

- `SNAPSHOT=API` Will run ONCE at startup and will grab a *high-quality* thumbnail from the wyze api and save it to `/img/cam-name.jpg` on docker installs or `/config/www/cam-name.jpg` in Home Assistant mode.

- `SNAPSHOT=RTSP` Will run every 180 seconds (configurable) and wll grab a new frame from the RTSP stream every iteration and save it to `/img/cam-name.jpg` on standard docker installs or `/config/www/cam-name.jpg` in Home Assistant mode. Can specify a custom interval with `SNAPSHOT=RTSP(INT)` e.g. `SNAPSHOT=RTSP30` to run every 30 seconds

- `IMG_DIR=/img/` Specify the directory where the snapshots will be saved *within the container*. Use volumes in docker to map to an external directory.

- `IMG_TYPE` Specify the file type of the image, e.g. `IMG_TYPE=png`. Will default to jpg.

### Boa HTTP Server

Some wyze cams have have a built-in http server "boa" that is enabled when downloading a time lapse from the camera. By enabling this http server, we can have full local access to the SD card on the camera, so you can download whatever you need off the SD card without having to take each camera down.

#### Enable Boa

This will enable the boa server on each camera `http://<cam-ip>:80/` that has the boa server and has an SD card in the camera.
PLEASE NOTE: If enabled, anyone on your local network will be able to access/download stuff from the SD Card on the camera.
  
```yaml
environment:
    ..
    - ENABLE_BOA=true
```

#### Boa Interval

The boa server will go down after some time and needs to be restarted from time to time. This interval will keep the server up and pull any new images at the same time.

This will default to 5 if not set.

```yaml
    - ENABLE_BOA=true
    - BOA_INTERVAL=30
```

#### Take Photo

This will take a high quality photo on the camera on each `BOA_INTERVAL`.

PLEASE NOTE: Because the photos are stored on the SD card, `ENABLE_BOA` is required for this to work.

```yaml
    - ENABLE_BOA=true
    - TAKE_PHOTO=true
```

Photos can also be taken on-demand by publishing to the MQTT topic `wyzebridge/<camera-name>/takePhoto`.

#### Pull Photo

This will pull the latest photo from the camera on each `BOA_INTERVAL`.

Files will be saved to your local img_dir as `cam-name_YYYMMDD_HH_MM_SS.jpg` or `cam-name.jpg` if `TAKE_PHOTO` is enabled.

PLEASE NOTE: Because the photos are stored on the SD card, `ENABLE_BOA` is required for this to work.

```yaml
    - ENABLE_BOA=true
    - PULL_PHOTO=true
```

#### Pull Alarm

In addition to pulling the latest alarm image from the camera on each `BOA_INTERVAL`, this will also trigger a motion event to the MQTT topic `wyzebridge/<camera-name>/motion` if available.

Files will be saved to your local img_dir as `cam-name_alarm.jpg`.

PLEASE NOTE: Because the images are stored on the SD card, `ENABLE_BOA` is required for this to work.

```yaml
    - ENABLE_BOA=true
    - PULL_PHOTO=true
```

#### Motion Alerts

If the MQTT options are configured and enabled, motion events will be sent to the MQTT topic `wyzebridge/<camera-name>/motion`.

Motion alerts can also be sent via Webhook/HTTP to any url by specifying the url and using the variable `{cam_name}`:

```yaml
    - ENABLE_BOA=true
    - MOTION_HTTP=http://localhost/triggerMotion?cam={cam_name}
```

PLEASE NOTE: Because the images are stored on the SD card, `ENABLE_BOA` is required for this to work.

#### Motion Cooldown

The number of seconds to keep the motion flag set to true in MQTT before it gets cleared or resending another HTTP/webhook event.

This will default to 10 if not set.

```yaml
    - ENABLE_BOA=true
    - MOTION_COOLDOWN=30
```

### Stream Recording

The bridge can be configured to record all or select camera streams to the container which can be mapped to a local directory.

#### Enable recording

```yaml
environment:
...
  - TZ=America/New_York
  - RECORD_ALL=True
volumes:
  - /local/path/:/record/
```

Or to specify select cameras, where `CAM_NAME` is the camera name in UPPERCASE and `_` in place of spaces and hyphens:

```yaml
  - RECORD_CAM_NAME=True
  - RECORD_OTHER_CAM=True
```

🏠 Home Assistant - Use `CAM_OPTIONS` and add a new entry for each camera:

```yaml
- CAM_NAME: Cam Name
  RECORD: true
- CAM_NAME: Other cam
  RECORD: true
```

See the [Stream Recording wiki page](https://github.com/mrlt8/docker-wyze-bridge/wiki/Stream-Recording#recording-configuration) page for additional options.

### Offline camera IFTTT webhook (BETA)

This option can send a trigger to [IFTTT's webhooks integration](https://ifttt.com/maker_webhooks) when the camera is detected as being offline (-90).

Note:This is still experimental as the connection will sometimes just timeout a number of times before going "offline".

```yaml
  - OFFLINE_IFTTT=MyEventName:my_IFTTT_Webhooks_Key
```

The bridge should then trigger your event with the following values:

```json
{
  "value1" : "cam-name", // camera name
  "value2" : -90, // error no
  "value3" : "IOTC_ER_DEVICE_OFFLINE" // error name
}
```

### Livestream

Basic livestream support is available for YouTube and Facebook, but you can also specify any custom rtmp server for other services like Twitch.

To use this feature, set a new env in your docker-compose.yml with the service (`YOUTUBE_` or `FACEBOOK_`) prefix followed by the camera name in UPPERCASE with `_` in place of spaces and hyphens, and set your stream key as the value. Custom rtmp servers can be specified using the `LIVESTREAM_` prefix:

```yaml
  - YOUTUBE_FRONT_DOOR=MY-STREAM-KEY
  - FACEBOOK_OTHER_CAM=MY-STREAM-KEY
  # twitch example:
  - LIVESTREAM_CAM_NAME=rtmp://jfk.contribute.live-video.net/app/MY-STREAM-KEY
```

🏠 Home Assistant - Use `CAM_OPTIONS` and add a new entry for each camera:

```yaml
- CAM_NAME: Cam Name
  LIVESTREAM: rtmp://jfk.contribute.live-video.net/app/MY-STREAM-KEY
- CAM_NAME: other cam
  LIVESTREAM: rtmp://a.rtmp.youtube.com/live2/my-youtube-key
```

### MQTT (beta)

Some basic MQTT support is now available in v0.7.0.

MQTT auth and discovery should be automatic in Home Assistant mode - can be disabled by setting `MQTT_HOST` to False.

| ENV Name    | Description                                   | Example             |
| ----------- | --------------------------------------------- | ------------------- |
| MQTT_HOST   | IP/Hostname AND Port of the MQTT broker       | core-mosquitto:1883 |
| MQTT_AUTH   | Username AND password; leave blank if none    | user:pass           |
| MQTT_TOPIC  | Optional - Specify topic prefix               | myhome              |
| MQTT_DTOPIC | Optional - Discovery topic for home assistant | homeassistant       |

### Bitrate and Resolution

Bitrate and resolution of the stream from the wyze camera can be adjusted with:

#### Set quality for all cameras

```yaml
environment:
    - QUALITY=HD120
```

#### Set quality for single camera

where `CAM_NAME` is the camera name in UPPERCASE and `_` in place of spaces and hyphens:

```yaml
environment:
    - QUALITY_CAM_NAME=HD120
```

Additional info:

- Resolution can be set to `SD` (360p in the app) or `HD` - 640x360/1920x1080 for cams or 480x640/1296x1728 for doorbells.
- Bitrate can be set from 30 to 255. Some bitrates may not work with certain resolutions.
- Adjusting the bitrate and resolution in the bridge will also change the stream in the wyze app and vice versa.
- App equivalents would be:
  - 360p - SD30
  - SD - HD60 (HD120 for doorbell)
  - HD - HD120 (HD180 for doorbell)

### Custom FFmpeg Commands

You can pass a custom [command](https://ffmpeg.org/ffmpeg.html) to FFmpeg by using `FFMPEG_CMD` in your docker-compose.yml:

#### For all cameras

```YAML
environment:
    ..
    - FFMPEG_CMD=-f h264 -i - -vcodec copy -f flv rtmp://rtsp-server:1935/{cam_name}
```

#### For a specific camera

where `CAM_NAME` is the camera name in UPPERCASE and `_` in place of spaces and hyphens:

```yaml
- FFMPEG_CMD_CAM_NAME=ffmpeg -f h264 -i - -vcodec copy -f flv rtmp://rtsp-server:1935/{cam_name}
```

🏠 Home Assistant - Use `CAM_OPTIONS` and add a new entry for each camera:

```yaml
- CAM_NAME: Cam Name
  FFMPEG: ffmpeg -f h264 -i - -vcodec copy -f flv rtmp://rtsp-server:1935/{cam_name}
```

Additional info:

- The `ffmpeg` command is implied and is optional.
- The camera name is available as a variable `{cam_name}` for lowercase and `{CAM_NAME}` for uppercase.
- The audio pipe and format are available as the variable `{audio_in}`.

### Custom FFmpeg Flags

Custom ffmpeg flags can easily be tested with:

```YAML
environment:
    ..
    - FFMPEG_FLAGS=-fflags +flush_packets+genpts+discardcorrupt+nobuffer
```

or where `CAM_NAME` is the camera name in UPPERCASE and `_` in place of spaces and hyphens:

```yaml
- FFMPEG_FLAGS_CAM_NAME=-flags low_delay
```

### Rotate Video

- Rotate all doorbells:

  ```YAML
  environment:
      ..
      - ROTATE_DOOR=True
  ```

- Rotate other cameras 
  where `CAM_NAME` is the camera name in UPPERCASE and `_` in place of spaces and hyphens:

  Rotate by 90 degrees clockwise:

  ```YAML
  environment:
      ..
      - ROTATE_CAM_CAM_NAME=True
  ```

  Rotate video in other directions:

  ```YAML
      - ROTATE_CAM_OTHER_CAM=1 # 90 degrees clockwise.
      - ROTATE_CAM_THIRD_CAM=2 # 90 degrees counter-clockwise.
  ```

 Available options:
  `0` - Rotate by 90 degrees counter-clockwise and flip vertically. This is the default.
  `1` - Rotate by 90 degrees clockwise.
  `2` - Rotate by 90 degrees counter-clockwise.
  `3` - Rotate by 90 degrees clockwise and flip vertically.

### rtsp-simple-server

[rtsp-simple-server](https://github.com/aler9/rtsp-simple-server/blob/main/rtsp-simple-server.yml) options can be customized as an environment variable in your docker-compose.yml by prefixing `RTSP_` to the UPPERCASE parameter.

e.g. use `- RTSP_RTSPADDRESS=:8555` to overwrite the default `rtspAddress`.

or `- RTSP_PATHS_ALL_READUSER=123` to customize a path specific option like `paths: all: readuser:123`

For camera specific options with spaces in the name of the camera (e.g. `Front Door`), be sure to replace the spaces with the `URI_SEPARATOR` which defaults to `-`.  So `Front Door` would be represented as `FRONT-DOOR`, and `paths: Front Door: runOnReady: ffmpeg...` could be set in your docker-compose as:

```yaml
environment:
  ...
  - RTSP_PATHS_FRONT-DOOR_RUNONREADY=ffmpeg...
```

- 🏠 For Home Assistant:
  Enter each customization into `RTSP_SIMPLE_SERVER`, e.g. use `paths_all_readusers=123` for `paths: all: readuser:123`.

### Debugging options

environment options:

- `FRESH_DATA` (bool) Remove local cache and pull new data from wyze servers.

- `URI_SEPARATOR` (-|_|#) Customize the separator used to replace spaces in the URI; available values are `-`, `_`, or use `#` to remove spaces.

- `CONNECT_TIMEOUT` (int) Adjust the number of seconds to wait before timing out when connecting to camera. Default: `15`

- `KEEP_BAD_FRAMES` (bool) Keep frames that may be missing a keyframe or preceding frames.

- `IGNORE_OFFLINE` (bool) Ignore offline cameras until container restarts.

- `OFFLINE_TIME` (int) Customize the sleep time when a camera is offline. Default: `10`

- `DEBUG_FRAMES` (bool) Show all lost/incomplete frames.

- `DEBUG_LEVEL` (debug|info|warning|error) Adjust the level of upstream logging.

- `RTSP_READTIMEOUT` (str) Adjust the max number of seconds of missing frames allowed before a stream is restarted. Be sure to include the s after the number. Default: `20s`

- `RTSP_LOGLEVEL` (debug|info|warn) Adjust the verbosity of rtsp-simple-server; available values are "warn", "info", "debug".

- `SKIP_RTSP_LOG` (bool) Prevent "read" spam in the logs when using RTSP based snapshots. Works by only logginng clients that stay connected for longer than 3s.

- `DEBUG_FFMPEG` (bool) Enable additional logging from FFmpeg.

- `FORCE_FPS_CAM_NAME` (int) Force a specific camera to use a different FPS, where `CAM_NAME` is the camera name in UPPERCASE and `_` in place of spaces and hyphens.

- `FPS_FIX` (bool) Set camera parameter to match the actual FPS being sent by the camera. Potential fix slow/fast SD card and cloud recordings.

- `WEBRTC` (bool) Display WebRTC credentials for cameras.<|MERGE_RESOLUTION|>--- conflicted
+++ resolved
@@ -28,20 +28,7 @@
 
 See [basic usage](#basic-usage) for additional information.
 
-<<<<<<< HEAD
 ## Changes in v1.7.0
-=======
-## Changes in v1.6.6
-
-- **NEW**: Initial ssupport for the original WyzeCam v1 (WYZEC1). #57 Thanks @jamescochran @Webtron18!
-- **NEW**: WEB-UI - Automated RTSP snapshots while page is open. #437
-- **FIXED**: `panic: assignment to entry in nil map` in rtsp-simple-server. #419
-- **UPDATED**: rtsp-simple-server > [v0.19.2](https://github.com/aler9/rtsp-simple-server/releases/tag/v0.19.2)
-
-**Full Changelog**: https://github.com/mrlt8/docker-wyze-bridge/compare/v1.6.5...v1.6.6
-
-## Changes in v1.6.5
->>>>>>> 0a1a6e57
 
 Some wyze cams have have a built-in http server "boa" that is enabled when downloading a time lapse from the camera. By enabling this http server, we can have full access to the SD card on the camera, so you can download whatever you need off the SD card without having to take each camera down.
 
