--- conflicted
+++ resolved
@@ -10,27 +10,19 @@
 
 [See here](#armraspberry-pi-support) for instructions to run on arm.
 
-<<<<<<< HEAD
 ## ⚠️ Latest Firmware Compatibility
 
 Latest version of the Wyze firmware seems to cause connection issues which will result in the error:
 
-=======
-## ⚠️ Latest Firmware Compatibility 
-Latest version of the Wyze firmware seems to cause connection issues which will result in the error:
->>>>>>> 957f5b79
 ```
 IOTC_ER_CAN_NOT_FIND_DEVICE
 ```
 
-<<<<<<< HEAD
 ## Changes in v0.5.3
 
 - Update to rtsp-cimple-server v17.0.0
 - Set max_num_av_channels to 1.4x the number of cameras (potential fix for `AV_ER_EXCEED_MAX_CHANNEL`)
 
-=======
->>>>>>> 957f5b79
 ## Changes in v0.5.2
 
 - NEW: Per camera custom FFMPEG commands with `FFMPEG_CMD_CAM_NAME`
@@ -126,31 +118,19 @@
 - Whitelist by Camera MAC Address:
 
 ```yaml
-<<<<<<< HEAD
 - FILTER_MACS=00:aA:22:33:44:55, Aa22334455bB
-=======
-    - FILTER_MACS=00:aA:22:33:44:55, Aa22334455bB
->>>>>>> 957f5b79
 ```
 
 - Whitelist by Camera Model:
 
 ```yaml
-<<<<<<< HEAD
 - FILTER_MODEL=WYZEC1-JZ
-=======
-    - FILTER_MODEL=WYZEC1-JZ
->>>>>>> 957f5b79
 ```
 
 - Whitelist by Camera Model Name:
 
 ```yaml
-<<<<<<< HEAD
 - FILTER_MODEL=V2, v3, Pan
-=======
-    - FILTER_MODEL=V2, v3, Pan
->>>>>>> 957f5b79
 ```
 
 - Blacklisting:
@@ -233,10 +213,7 @@
 You can pass a custom [command](https://ffmpeg.org/ffmpeg.html) to FFmpeg by using `FFMPEG_CMD` in your docker-compose.yml:
 
 ### For all cameras:
-<<<<<<< HEAD
-
-=======
->>>>>>> 957f5b79
+
 ```YAML
 environment:
 	..
@@ -244,7 +221,6 @@
 ```
 
 ### For a specific camera:
-<<<<<<< HEAD
 
 where `CAM_NAME` is the camera name in UPPERCASE and `_` in place of spaces and hyphens:
 
@@ -252,29 +228,18 @@
 - FFMPEG_CMD_CAM_NAME=ffmpeg -f h264 -i - -vcodec copy -f flv rtmp://rtsp-server:1935/
 ```
 
-=======
-where `CAM_NAME` is the camera name in UPPERCASE and `_` in place of spaces and hyphens:
-
-```yaml
-    - FFMPEG_CMD_CAM_NAME=ffmpeg -f h264 -i - -vcodec copy -f flv rtmp://rtsp-server:1935/
-```
->>>>>>> 957f5b79
 Additional info:
 
 - The `ffmpeg` command is implied and is optional.
 - The camera name will automatically be appended to the command, so you need to end with the rtmp/rtsp url.
 
 ## rtsp-simple-server
-<<<<<<< HEAD
-
-[rtsp-simple-server](https://github.com/aler9/rtsp-simple-server/blob/main/rtsp-simple-server.yml) options can be customized as an environment variable in your docker-compose.yml by prefixing `RTSP_` to the UPPERCASE parameter. e.g. use `- RTSP_RTSPADDRESS=:8555` to overwrite the the default `rtspAddress`.
-=======
+
 [rtsp-simple-server](https://github.com/aler9/rtsp-simple-server/blob/main/rtsp-simple-server.yml) options can be customized as an environment variable in your docker-compose.yml by prefixing `RTSP_` to the UPPERCASE parameter. 
 
 e.g. use `- RTSP_RTSPADDRESS=:8555` to overwrite the default `rtspAddress`.
 
 or `- RTSP_PATHS_ALL_READUSER=123` to customize a path specific option like ` paths: all: readuser:123`
->>>>>>> 957f5b79
 
 ## Debugging options
 
