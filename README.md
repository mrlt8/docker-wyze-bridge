# RTMP/RTSP/HLS Bridge for Wyze Cam

[![Docker](https://github.com/mrlt8/docker-wyze-bridge/actions/workflows/docker-image.yml/badge.svg)](https://github.com/mrlt8/docker-wyze-bridge/actions/workflows/docker-image.yml)
[![GitHub release (latest by date)](https://img.shields.io/github/v/release/mrlt8/docker-wyze-bridge?logo=github)](https://github.com/mrlt8/docker-wyze-bridge/releases/latest)
[![Docker Image Size (latest semver)](https://img.shields.io/docker/image-size/mrlt8/wyze-bridge?sort=semver&logo=docker&logoColor=white)](https://hub.docker.com/r/mrlt8/wyze-bridge)
[![Docker Pulls](https://img.shields.io/docker/pulls/mrlt8/wyze-bridge?logo=docker&logoColor=white)](https://hub.docker.com/r/mrlt8/wyze-bridge)

Docker container to expose a local RTMP, RTSP, and HLS stream for ALL your Wyze cameras including the outdoor and doorbell cams. No third-party or special firmware required.

It just works!

Based on [@noelhibbard's script](https://gist.github.com/noelhibbard/03703f551298c6460f2fd0bfdbc328bd#file-readme-md) with [kroo/wyzecam](https://github.com/kroo/wyzecam) and [aler9/rtsp-simple-server](https://github.com/aler9/rtsp-simple-server).

Please consider [supporting](https://ko-fi.com/mrlt8) this project if you found it useful.

<<<<<<< HEAD
## Changes in v1.1.0

- 🏠 Home Assistant: Specify snapshot dir using `IMG_DIR`.
- ✨ NEW: ENV option `IMG_DIR` - Optional. Change snapshot dir.
- ✨ NEW: ENV option `MAX_NOREADY` - Optional. Number of "NOREADY" frames before restarting the connection.
- ✨ NEW: ENV option `MAX_BADRES` - Optional. Number of frames that have a wrong resolution before restarting the connection.
- ✨ NEW: ENV option `WEBRTC=True` - Optional. Get WebRTC credentials for all cameras.
- 🔨 Fixed: Change resolution without reconnecting.
- 🔨 Fixed: Refresh expired tokens.
- 🔨 Fixed: Refresh cams from API when unable to find device.
- 🔨 Fixed: Compatibility with rtsp-simple-server changes (PUBLISH to READY)
- 🔨 Fixed: Cleanup logging for reads and publish.
- ⬆️ UPDATE: Switched to Python 3.10 base image.
- ⬆️ UPDATE: iOS and Wyze App version for API.
- ⬆️ UPDATE: rtsp-simple-server to v0.17.17.
- 🧹Code refactoring and docstrings.
=======
## Changes in v1.0.4

- 🚧 CHANGE: Use multiprocessing instead of multithreading for each camera - may use more resources, but should keep other streams alive (#211)
- 🔧 FIX: import exceptions (#214, #228)

## Changes in v1.0.3

- 🔧 FIX: Memory leak in video buffer (#197)
- 🔧 FIX: Display wifi signal for Outdoor cams
- 🔧 FIX: Ignore wrong res on stream startup (#221, #133)
- 🔧 FIX: rtsp_event related errors (#214, #228)
- ⬆️ UPDATE: Add additional tutk errors (#228)
- ⬆️ UPDATE: Wyze App version for API
- 🚧 CHANGE: Kill stream if no video frames for 10+ seconds (#201)
- 🚧 KNOWN BUGS: All streams die on reconnect (#201)


## Changes in v1.0.2

- ✨ NEW: Camera specific QUALITY adjustments e.g. `QUALITY_CAM_NAME=SD30` #199
- 🔧 MQTT related fixes and improvements #194 - Thanks @TTerastar!
- 🔧 FIX: FFMPEG related freezes #200 - Thanks @AdiAbuAli!
- 🔧 CHANGE: c_types for tutk library
- ⬆️ UPDATE: iOS and Wyze App version for API
- ⬆️ UPDATE: rtsp-simple-server v0.17.7

## Changes in v1.0.1

- 🏠 Home Assistant: Potential fix for DNS issue #107 - Thanks [@AlejandroRivera](https://github.com/mrlt8/docker-wyze-bridge/issues/107#issuecomment-950940320)!
- ➕ Added: Camera names for Pan V2 and Outdoor V2
- 🔧 Changed: Remove all special characters from URIs #189
- 🔧 Changed: fflags as potential fix for FFMPEG freezes #187- Thanks [@AdiAbuAli](https://github.com/mrlt8/docker-wyze-bridge/issues/187#issuecomment-951331290)

## Changes in v1.0.0

⚠️ May need to use `FRESH_DATA=true` on first run if upgrading from an exsisting installation.

- ✨ NEW: DTLS Firmware support - bridge should now work on cameras with the latest firmware
- ✨ NEW: Wyze Cam Outdoor (WVOD1) support
>>>>>>> 1a7e6603

[View older changes](https://github.com/mrlt8/docker-wyze-bridge/releases)

## Supported Cameras

![Wyze Cam v1](https://img.shields.io/badge/wyze_v1-no-inactive.svg)
![Wyze Cam V2](https://img.shields.io/badge/wyze_v2-yes-success.svg)
![Wyze Cam V3](https://img.shields.io/badge/wyze_v3-yes-success.svg)
![Wyze Cam Floodlight](https://img.shields.io/badge/wyze_floodlight-yes-success.svg)
![Wyze Cam Pan](https://img.shields.io/badge/wyze_pan-yes-success.svg)
![Wyze Cam Pan V2](https://img.shields.io/badge/wyze_pan_v2-yes-success.svg)
![Wyze Cam Outdoor](https://img.shields.io/badge/wyze_outdoor-yes-success.svg)
![Wyze Cam Doorbell](https://img.shields.io/badge/wyze_doorbell-yes-success.svg)
![Wyze Cam Doorbell Pro](https://img.shields.io/badge/wyze_doorbell_pro-no-inactive.svg)

V1 is currently not supported due to lack of hardware for development.

<<<<<<< HEAD
| Camera                | Model          | Supported |
| --------------------- | -------------- | --------- |
| Wyze Cam v1           | WYZEC1         | ⚠️         |
| Wyze Cam V2           | WYZEC1-JZ      | ✅         |
| Wyze Cam V3           | WYZE_CAKP2JFUS | ✅         |
| Wyze Cam Floodlight   | WYZE_CAKP2JFUS | ✅         |
| Wyze Cam Pan          | WYZECP1_JEF    | ✅         |
| Wyze Cam Pan v2       | HL_PAN2        | ✅         |
| Wyze Cam Outdoor      | WVOD1          | ✅         |
| Wyze Cam Doorbell     | WYZEDB3        | ✅         |
| Wyze Cam Doorbell Pro | GW_BE1         | ❓         |
=======
| Camera            | Model          | Supported |
| ----------------- | -------------- | --------- |
| Wyze Cam v1       | WYZEC1         | ❌         |
| Wyze Cam V2       | WYZEC1-JZ      | ✅         |
| Wyze Cam V3       | WYZE_CAKP2JFUS | ✅         |
| Wyze Cam Pan      | WYZECP1_JEF    | ✅         |
| Wyze Cam Pan v2   | HL_PAN2        | ✅         |
| Wyze Cam Doorbell | WYZEDB3        | ✅         |
| Wyze Cam Outdoor  | WVOD1          | ✅         |
>>>>>>> 1a7e6603

### Firmware Compatibility

⚠️ May need to use `FRESH_DATA=true` after updating camera firmware.

The bridge should be compatible with the latest official firmware from wyze.

## Compatibility

![Supports armv7 Architecture](https://img.shields.io/badge/armv7-yes-success.svg)
![Supports aarch64 Architecture](https://img.shields.io/badge/aarch64-yes-success.svg)
![Supports amd64 Architecture](https://img.shields.io/badge/amd64-yes-success.svg)
[![Home Assistant Add-on](https://img.shields.io/badge/home_assistant-add--on-blue.svg?logo=homeassistant&logoColor=white)](https://github.com/mrlt8/docker-wyze-bridge/wiki/Home-Assistant)
[![Portainer stack](https://img.shields.io/badge/portainer-stack-blue.svg?logo=portainer&logoColor=white)](https://github.com/mrlt8/docker-wyze-bridge/wiki/Portainer)
[![Unraid Community App](https://img.shields.io/badge/unraid-community--app-blue.svg?logo=unraid&logoColor=white)](https://github.com/mrlt8/docker-wyze-bridge/issues/236)

Should work on most x64 systems as well as on some arm-based systems like the Raspberry Pi.

The container can be run on its own, in [Portainer](https://github.com/mrlt8/docker-wyze-bridge/wiki/Portainer), [Unraid](https://github.com/mrlt8/docker-wyze-bridge/issues/236), or as a [Home Assistant Add-on](https://github.com/mrlt8/docker-wyze-bridge/wiki/Home-Assistant).

[![Open your Home Assistant instance and show the add add-on repository dialog with a specific repository URL pre-filled.](https://my.home-assistant.io/badges/supervisor_add_addon_repository.svg)](https://my.home-assistant.io/redirect/supervisor_add_addon_repository/?repository_url=https%3A%2F%2Fgithub.com%2Fmrlt8%2Fdocker-wyze-bridge)

## Basic Usage

### docker run

Use your Wyze credentials and run:

```bash
docker run -p 8888:8888 -e WYZE_EMAIL= -e WYZE_PASSWORD=  mrlt8/wyze-bridge:latest
```

This will start the bridge with the HLS ports open and you can view your stream by visiting: `http://localhost:8888/cam-nickname` where localhost is the hostname or ip of the machine running the bridge followed by the cam nickname in lowercase with `-` in place of spaces.

### docker-compose (recommended)

This is similar to the docker run command, but will save all your options in a yaml file.

1. [Download](https://raw.githubusercontent.com/mrlt8/docker-wyze-bridge/main/docker-compose.sample.yml) and rename or create a `docker-compose.yml` file
2. Edit `docker-compose.yml` with your wyze credentials
3. run `docker-compose up`

Once you're happy with your config you can use `docker-compose up -d` to run it in detached mode.

### 🏠 Home Assistant

Visit the [wiki page](https://github.com/mrlt8/docker-wyze-bridge/wiki/Home-Assistant) for additional information on Home Assistant.

### Additional Info

- [Two-Step Verification](#Multi-Factor-Authentication)
- [ARM/Raspberry Pi](#armraspberry-pi)
- [LAN mode](#LAN-Mode)
- [Portainer](https://github.com/mrlt8/docker-wyze-bridge/wiki/Portainer)
- [Unraid](https://github.com/mrlt8/docker-wyze-bridge/issues/236)
- [Home Assistant](https://github.com/mrlt8/docker-wyze-bridge/wiki/Home-Assistant)
- [HomeKit Secure Video](https://github.com/mrlt8/docker-wyze-bridge/wiki/HomeKit-Secure-Video)

#### Audio Support

Audio is not supported at this time.

#### Special Characters

If your email or password contains a `%` or `$` character, you may need to escape them with an extra character. e.g., `pa$$word` should be entered as `pa$$$$word`

## Camera Stream URIs

By default, the bridge will create three streams for each of your cameras which can be accessed at the following URIs, where `camera-nickname` is the name of the camera set in the Wyze app and converted to lower case with hyphens in place of spaces. e.g. 'Front Door' would be `/front-door`

Replace localhost with the hostname or ip of the machine running the bridge:

- RTMP:

  ```text
  rtmp://localhost:1935/camera-nickname
  ```

- RTSP:

  ```text
  rtsp://localhost:8554/camera-nickname
  ```

- HLS:

  ```text
  http://localhost:8888/camera-nickname/stream.m3u8
  ```

- HLS can also be viewed in the browser using:

  ```text
  http://localhost:8888/camera-nickname
  ```

### Multi-Factor Authentication

Two-factor authentication ("Two-Step Verification" in the wyze app) is supported and will automatically be detected, however additional steps are required to enter your verification code.

- Echo the verification code directly to `/tokens/mfa_token` by opening a second terminal window and using:

  ```bash
  docker exec -it wyze-bridge sh -c 'echo "123456" > /tokens/mfa_token'
  ```

- Mount `/tokens/` locally and add your verification code to a file named `mfa_token`:

  ```YAML
  volumes:
      - ./tokens:/tokens/
  ```

You can also have the bridge auto generate and enter a Time-based One-Time Password (TOTP) by adding the secret key to the file `/tokens/totp` on standard installs or `/config/wyze-bridge/totp` for Home Assistant installs. You will need to create the file if it doesn't exist and mount it if necessary.

- 🏠 Home Assistant:

  Add your code to the text file: `/config/wyze-bridge/mfa_token.txt`.

## ARM/Raspberry Pi

The default `docker-compose.yml` will pull a multi-arch image that has support for both amrv7 and arm64, and no changes are required to run the container as is.

### veth errors on ubuntu 21.10

If you're having trouble starting docker on a raspberry pi running ubuntu 21.10, you may need to run:

```bash
sudo apt install linux-modules-extra-raspi
```

### libseccomp2

arm/arm64 users on 32-bit Debian-based distros may experience errors such as `can't initialize time` which can be resolved by updating libseccomp2:

```bash
apt-get -y install libseccomp2/unstable
```

or

```bash
wget http://ftp.us.debian.org/debian/pool/main/libs/libseccomp/libseccomp2_2.5.1-1_armhf.deb
sudo dpkg -i libseccomp2_2.5.1-1_armhf.deb
```

### Build from source

If you would like to build the container from source, you will need to edit your `docker-compose.yml` to use the arm libraries by removing or commenting out the line `image: mrlt8/wyze-bridge:latest` and add or uncomment the following three lines:

```YAML
build:
    context: ./app
    dockerfile: Dockerfile.arm
```

## Advanced Options

**WYZE_EMAIL** and **WYZE_PASSWORD** are the only two required environment variables. The following envs are optional.

### Filtering

The default option will automatically create a stream for all the cameras on your account, but you can use the following environment options in your `docker-compose.yml` to filter the cameras.

All options are case-insensitivE, and take single or comma separated values.

#### Examples

- Whitelist by Camera Name (set in the wyze app):

  ```yaml
  environment:
      ..
      - FILTER_NAMES=Front Door, Driveway, porch cam
  ```

- Whitelist by Camera MAC Address:

  ```yaml
  - FILTER_MACS=00:aA:22:33:44:55, Aa22334455bB
  ```

- Whitelist by Camera Model:

  ```yaml
  - FILTER_MODELS=WYZEC1-JZ
  ```

- Whitelist by Camera Model Name:

  ```yaml
  - FILTER_MODELS=V2, v3, Pan
  ```

- Blacklisting:

  You can reverse any of these whitelists into blacklists by setting `FILTER_BLOCK`.

  ```yaml
  environment:
      ..
      - FILTER_NAMES=Bedroom
      - FILTER_BLOCK=true
  ```

### Network Connection Modes

Like the wyze app, the tutk library has three different modes to connect to the camera and will attempt to stream directly from the camera when on the same LAN as the camera in "LAN mode". If the camera is not available locally, it will either attempt to stream directly from your network using "P2P Mode" or relay the stream via the wyze servers (AWS) in "relay mode".

LAN mode is more ideal as all streaming will be local and won't use additional bandwidth.

#### LAN Mode

By default, the bridge will attempt to connect via "LAN Mode", but will fallback to other methods if LAN mode fails.
You can restrict streaming to LAN only by setting the `NET_MODE=LAN` environment variable:

```yaml
environment:
    ..
    - NET_MODE=LAN
```

#### P2P Mode

`NET_MODE=P2P` is ideal when running the bridge remotely on a different network or on a VPS and will allow the bridge to stream directly from the camera over the internet while blocking "Relay Mode".

### Snapshot/Still Images

- `SNAPSHOT=API` Will run ONCE at startup and will grab a *high-quality* thumbnail from the wyze api and save it to `/img/cam-name.jpg` on docker installs or `/config/www/cam-name.jpg` in Home Assistant mode.

- `SNAPSHOT=RTSP` Will run every 180 seconds (configurable) and wll grab a new frame from the RTSP stream every iteration and save it to `/img/cam-name.jpg` on standard docker installs or `/config/www/cam-name.jpg` in Home Assistant mode. Can specify a custom interval with `SNAPSHOT=RTSP(INT)` e.g. `SNAPSHOT=RTSP30` to run every 30 seconds

- `IMG_DIR=/img/` Specify the directory where the snapshots will be saved *within the container*. Use volumes in docker to map to an external directory.

### MQTT (beta)

Some basic MQTT support is now available in v0.7.0.

MQTT auth and discovery should be automatic in Home Assistant mode - can be disabled by setting `MQTT_HOST` to False.

| ENV Name    | Description                                   | Example             |
| ----------- | --------------------------------------------- | ------------------- |
| MQTT_HOST   | IP/Hostname AND Port of the MQTT broker       | core-mosquitto:1883 |
| MQTT_AUTH   | Username AND password; leave blank if none    | user:pass           |
| MQTT_TOPIC  | Optional - Specify topic prefix               | myhome              |
| MQTT_DTOPIC | Optional - Discovery topic for home assistant | homeassistant       |

### Bitrate and Resolution

Bitrate and resolution of the stream from the wyze camera can be adjusted with:

#### Set quality for all cameras

```yaml
environment:
    - QUALITY=HD120
```

#### Set quality for single camera

where `CAM_NAME` is the camera name in UPPERCASE and `_` in place of spaces and hyphens:

```yaml
environment:
    - QUALITY_CAM_NAME=HD120
```

Additional info:

- Resolution can be set to `SD` (360p in the app) or `HD` - 640x360/1920x1080 for cams or 480x640/1296x1728 for doorbells.
- Bitrate can be set from 30 to 255. Some bitrates may not work with certain resolutions.
- Adjusting the bitrate and resolution in the bridge will also change the stream in the wyze app and vice versa.
- App equivalents would be:
  - 360p - SD30
  - SD - HD60
  - HD - HD120

### Custom FFmpeg Commands

You can pass a custom [command](https://ffmpeg.org/ffmpeg.html) to FFmpeg by using `FFMPEG_CMD` in your docker-compose.yml:

#### For all cameras

```YAML
environment:
    ..
    - FFMPEG_CMD=-f h264 -i - -vcodec copy -f flv rtmp://rtsp-server:1935/
```

#### For a specific camera

where `CAM_NAME` is the camera name in UPPERCASE and `_` in place of spaces and hyphens:

```yaml
- FFMPEG_CMD_CAM_NAME=ffmpeg -f h264 -i - -vcodec copy -f flv rtmp://rtsp-server:1935/
```

Additional info:

- The `ffmpeg` command is implied and is optional.
- The camera name will automatically be appended to the end of the command.

### Custom FFmpeg Flags

Custom ffmpeg flags can easily be tested with:

```YAML
environment:
    ..
    - FFMPEG_FLAGS=-fflags +flush_packets+genpts+discardcorrupt+nobuffer
```

or where `CAM_NAME` is the camera name in UPPERCASE and `_` in place of spaces and hyphens:

```yaml
- FFMPEG_FLAGS_CAM_NAME=-flags low_delay
```

### rtsp-simple-server

[rtsp-simple-server](https://github.com/aler9/rtsp-simple-server/blob/main/rtsp-simple-server.yml) options can be customized as an environment variable in your docker-compose.yml by prefixing `RTSP_` to the UPPERCASE parameter.

e.g. use `- RTSP_RTSPADDRESS=:8555` to overwrite the default `rtspAddress`.

or `- RTSP_PATHS_ALL_READUSER=123` to customize a path specific option like `paths: all: readuser:123`

### Debugging options

environment options:

- `URI_SEPARATOR` (-|_|#) Customize the separator used to replace spaces in the URI; available values are `-`, `_`, or use `#` to remove spaces.

- `MAX_NOREADY` (int) Adjust the consecutive number of "NOREADY" frames before restarting the connection. Default: `100`

- `MAX_BADRES` (int) Adjust the consecutive number of frames that have a wrong resolution before restarting the connection. Default: `100`

- `IGNORE_OFFLINE` (bool) Ignore offline cameras until container restarts

- `OFFLINE_TIME` (int) Customize the sleep time when a camera is offline

- `DEBUG_FRAMES` (bool) Show all lost/incomplete frames

- `DEBUG_LEVEL` (debug|info|warning|error) Adjust the level of upstream logging

- `RTSP_LOGLEVEL` (debug|info|warn) Adjust the verbosity of rtsp-simple-server; available values are "warn", "info", "debug".

- `DEBUG_FFMPEG` (bool) Enable additional logging from FFmpeg

- `FRESH_DATA` (bool) Remove local cache and pull new data from wyze servers.

- `WEBRTC` (bool) Display WebRTC credentials for cameras.<|MERGE_RESOLUTION|>--- conflicted
+++ resolved
@@ -13,7 +13,6 @@
 
 Please consider [supporting](https://ko-fi.com/mrlt8) this project if you found it useful.
 
-<<<<<<< HEAD
 ## Changes in v1.1.0
 
 - 🏠 Home Assistant: Specify snapshot dir using `IMG_DIR`.
@@ -30,47 +29,6 @@
 - ⬆️ UPDATE: iOS and Wyze App version for API.
 - ⬆️ UPDATE: rtsp-simple-server to v0.17.17.
 - 🧹Code refactoring and docstrings.
-=======
-## Changes in v1.0.4
-
-- 🚧 CHANGE: Use multiprocessing instead of multithreading for each camera - may use more resources, but should keep other streams alive (#211)
-- 🔧 FIX: import exceptions (#214, #228)
-
-## Changes in v1.0.3
-
-- 🔧 FIX: Memory leak in video buffer (#197)
-- 🔧 FIX: Display wifi signal for Outdoor cams
-- 🔧 FIX: Ignore wrong res on stream startup (#221, #133)
-- 🔧 FIX: rtsp_event related errors (#214, #228)
-- ⬆️ UPDATE: Add additional tutk errors (#228)
-- ⬆️ UPDATE: Wyze App version for API
-- 🚧 CHANGE: Kill stream if no video frames for 10+ seconds (#201)
-- 🚧 KNOWN BUGS: All streams die on reconnect (#201)
-
-
-## Changes in v1.0.2
-
-- ✨ NEW: Camera specific QUALITY adjustments e.g. `QUALITY_CAM_NAME=SD30` #199
-- 🔧 MQTT related fixes and improvements #194 - Thanks @TTerastar!
-- 🔧 FIX: FFMPEG related freezes #200 - Thanks @AdiAbuAli!
-- 🔧 CHANGE: c_types for tutk library
-- ⬆️ UPDATE: iOS and Wyze App version for API
-- ⬆️ UPDATE: rtsp-simple-server v0.17.7
-
-## Changes in v1.0.1
-
-- 🏠 Home Assistant: Potential fix for DNS issue #107 - Thanks [@AlejandroRivera](https://github.com/mrlt8/docker-wyze-bridge/issues/107#issuecomment-950940320)!
-- ➕ Added: Camera names for Pan V2 and Outdoor V2
-- 🔧 Changed: Remove all special characters from URIs #189
-- 🔧 Changed: fflags as potential fix for FFMPEG freezes #187- Thanks [@AdiAbuAli](https://github.com/mrlt8/docker-wyze-bridge/issues/187#issuecomment-951331290)
-
-## Changes in v1.0.0
-
-⚠️ May need to use `FRESH_DATA=true` on first run if upgrading from an exsisting installation.
-
-- ✨ NEW: DTLS Firmware support - bridge should now work on cameras with the latest firmware
-- ✨ NEW: Wyze Cam Outdoor (WVOD1) support
->>>>>>> 1a7e6603
 
 [View older changes](https://github.com/mrlt8/docker-wyze-bridge/releases)
 
@@ -88,7 +46,6 @@
 
 V1 is currently not supported due to lack of hardware for development.
 
-<<<<<<< HEAD
 | Camera                | Model          | Supported |
 | --------------------- | -------------- | --------- |
 | Wyze Cam v1           | WYZEC1         | ⚠️         |
@@ -100,17 +57,6 @@
 | Wyze Cam Outdoor      | WVOD1          | ✅         |
 | Wyze Cam Doorbell     | WYZEDB3        | ✅         |
 | Wyze Cam Doorbell Pro | GW_BE1         | ❓         |
-=======
-| Camera            | Model          | Supported |
-| ----------------- | -------------- | --------- |
-| Wyze Cam v1       | WYZEC1         | ❌         |
-| Wyze Cam V2       | WYZEC1-JZ      | ✅         |
-| Wyze Cam V3       | WYZE_CAKP2JFUS | ✅         |
-| Wyze Cam Pan      | WYZECP1_JEF    | ✅         |
-| Wyze Cam Pan v2   | HL_PAN2        | ✅         |
-| Wyze Cam Doorbell | WYZEDB3        | ✅         |
-| Wyze Cam Outdoor  | WVOD1          | ✅         |
->>>>>>> 1a7e6603
 
 ### Firmware Compatibility
 
