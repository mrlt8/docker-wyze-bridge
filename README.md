# RTMP/RTSP/HLS Bridge for Wyze Cam

[![Docker](https://github.com/mrlt8/docker-wyze-bridge/actions/workflows/docker-image.yml/badge.svg)](https://github.com/mrlt8/docker-wyze-bridge/actions/workflows/docker-image.yml)
[![GitHub release (latest by date)](https://img.shields.io/github/v/release/mrlt8/docker-wyze-bridge?logo=github)](https://github.com/mrlt8/docker-wyze-bridge/releases/latest)
[![Docker Image Size (latest semver)](https://img.shields.io/docker/image-size/mrlt8/wyze-bridge?sort=semver&logo=docker&logoColor=white)](https://hub.docker.com/r/mrlt8/wyze-bridge)
[![Docker Pulls](https://img.shields.io/docker/pulls/mrlt8/wyze-bridge?logo=docker&logoColor=white)](https://hub.docker.com/r/mrlt8/wyze-bridge)

Docker container to expose a local RTMP, RTSP, and HLS stream for ALL your Wyze cameras including the outdoor and doorbell cams. No third-party or special firmware required.

It just works!

Based on [@noelhibbard's script](https://gist.github.com/noelhibbard/03703f551298c6460f2fd0bfdbc328bd#file-readme-md) with [kroo/wyzecam](https://github.com/kroo/wyzecam) and [aler9/rtsp-simple-server](https://github.com/aler9/rtsp-simple-server).

Please consider starring or [supporting](https://ko-fi.com/mrlt8) this project if you found it useful.

## Features

- Access to video and audio for all Wyze-supported cameras via RTSP/RTMP/HLS.
- Access to HD *or* SD stream with configurable bitrate.
- Local and remote access to any of the cams on your account.
- Runs on almost any x64 or armv7/arm64 based system like a Raspberry Pi that supports docker.
- Support for Wyze 2FA.
- Ability to rotate video for Wyze Doorbell.
- Ability to record streams locally.
- Ability to take snapshots on an interval.
- Ability to livestream directly from the bridge.

## Quick Start

Install [docker](https://docs.docker.com/get-docker/) and use your Wyze credentials to run:

```bash
docker run \
  -e WYZE_EMAIL=you@email.com \
  -e WYZE_PASSWORD=yourpassw0rd \
  -p 8888:8888 mrlt8/wyze-bridge:latest
```

You can view your stream by visiting: `http://localhost:8888/cam-nickname` where localhost is the hostname or ip of the machine running the bridge followed by the cam nickname in lowercase with `-` in place of spaces.

See [basic usage](#basic-usage) for additional information.

<<<<<<< HEAD
## Changes in v1.4.0

- 🔊 **NEW**: Audio is now available. See #Audio

- **UPDATED**: rtsp-simple-server > [v0.18.2](https://github.com/aler9/rtsp-simple-server/releases/tag/v0.18.2)
=======
## Changes in v1.3.8

Audio is also coming soon. Please check out the audio branch to report any issues.

### 🚧 Changed

- Fixed a bug where the doorbell would fall behind and drift out of sync. Thanks @krystiancharubin!

>>>>>>> fa2dc85e

[View previous changes](https://github.com/mrlt8/docker-wyze-bridge/releases)

## Supported Cameras

![Wyze Cam V2](https://img.shields.io/badge/wyze_v2-yes-success.svg)
![Wyze Cam V3](https://img.shields.io/badge/wyze_v3-yes-success.svg)
![Wyze Cam Floodlight](https://img.shields.io/badge/wyze_floodlight-yes-success.svg)
![Wyze Cam Pan](https://img.shields.io/badge/wyze_pan-yes-success.svg)
![Wyze Cam Pan V2](https://img.shields.io/badge/wyze_pan_v2-yes-success.svg)
![Wyze Cam Outdoor](https://img.shields.io/badge/wyze_outdoor-yes-success.svg)
![Wyze Cam Outdoor V2](https://img.shields.io/badge/wyze_outdoor_v2-yes-success.svg)
![Wyze Cam Doorbell](https://img.shields.io/badge/wyze_doorbell-yes-success.svg)

![Wyze Cam v1](https://img.shields.io/badge/wyze_v1-no-inactive.svg)
![Wyze Cam Doorbell Pro](https://img.shields.io/badge/wyze_doorbell_pro-no-inactive.svg)

| Camera                | Model          | Supported |
| --------------------- | -------------- | --------- |
| Wyze Cam v1           | WYZEC1         | ⚠️         |
| Wyze Cam V2           | WYZEC1-JZ      | ✅         |
| Wyze Cam V3           | WYZE_CAKP2JFUS | ✅         |
| Wyze Cam Floodlight   | WYZE_CAKP2JFUS | ✅         |
| Wyze Cam Pan          | WYZECP1_JEF    | ✅         |
| Wyze Cam Pan v2       | HL_PAN2        | ✅         |
| Wyze Cam Outdoor      | WVOD1          | ✅         |
| Wyze Cam Outdoor v2   | HL_WCO2        | ✅         |
| Wyze Cam Doorbell     | WYZEDB3        | ✅         |
| Wyze Cam Doorbell Pro | GW_BE1         | ❓         |

### Firmware Compatibility

The bridge should be compatible with official firmware from wyze.

## Compatibility

![Supports armv7 Architecture](https://img.shields.io/badge/armv7-yes-success.svg)
![Supports aarch64 Architecture](https://img.shields.io/badge/aarch64-yes-success.svg)
![Supports amd64 Architecture](https://img.shields.io/badge/amd64-yes-success.svg)

[![Home Assistant Add-on](https://img.shields.io/badge/home_assistant-add--on-blue.svg?logo=homeassistant&logoColor=white)](https://github.com/mrlt8/docker-wyze-bridge/wiki/Home-Assistant)
[![Homebridge](https://img.shields.io/badge/homebridge-camera--ffmpeg-blue.svg?logo=homebridge&logoColor=white)](https://sunoo.github.io/homebridge-camera-ffmpeg/configs/WyzeCam.html)
[![Portainer stack](https://img.shields.io/badge/portainer-stack-blue.svg?logo=portainer&logoColor=white)](https://github.com/mrlt8/docker-wyze-bridge/wiki/Portainer)
[![Unraid Community App](https://img.shields.io/badge/unraid-community--app-blue.svg?logo=unraid&logoColor=white)](https://github.com/mrlt8/docker-wyze-bridge/issues/236)

Should work on most x64 systems as well as on some arm-based systems like the Raspberry Pi.

The container can be run on its own, in [Portainer](https://github.com/mrlt8/docker-wyze-bridge/wiki/Portainer), [Unraid](https://github.com/mrlt8/docker-wyze-bridge/issues/236), or as a [Home Assistant Add-on](https://github.com/mrlt8/docker-wyze-bridge/wiki/Home-Assistant).

[![Open your Home Assistant instance and show the add add-on repository dialog with a specific repository URL pre-filled.](https://my.home-assistant.io/badges/supervisor_add_addon_repository.svg)](https://my.home-assistant.io/redirect/supervisor_add_addon_repository/?repository_url=https%3A%2F%2Fgithub.com%2Fmrlt8%2Fdocker-wyze-bridge)

## Basic Usage

### docker-compose (recommended)

This is similar to the docker run command, but will save all your options in a yaml file.

1. Install [Docker Compose](https://docs.docker.com/compose/install/).
2. Use the [sample](https://raw.githubusercontent.com/mrlt8/docker-wyze-bridge/main/docker-compose.sample.yml) as a guide to create a `docker-compose.yml` file with your wyze credentials.
3. Run `docker-compose up`.

Once you're happy with your config you can use `docker-compose up -d` to run it in detached mode.

#### Updating your container

To update your container, `cd` into the directory where your `docker-compose.yml` is located and run:

```bash
docker-compose pull # Pull new image
docker-compose up -d # Restart container in detached mode
docker image prune # Remove old images
```

### 🏠 Home Assistant

Visit the [wiki page](https://github.com/mrlt8/docker-wyze-bridge/wiki/Home-Assistant) for additional information on Home Assistant.

### Additional Info

- [Two-Step Verification](#Multi-Factor-Authentication)
- [ARM/Raspberry Pi](https://github.com/mrlt8/docker-wyze-bridge/wiki/Raspberry-Pi-(armv7-and-arm64))
- [LAN mode](#LAN-Mode)
- [Portainer](https://github.com/mrlt8/docker-wyze-bridge/wiki/Portainer)
- [Unraid](https://github.com/mrlt8/docker-wyze-bridge/issues/236)
- [Home Assistant](https://github.com/mrlt8/docker-wyze-bridge/wiki/Home-Assistant)
- [Homebridge Camera FFmpeg](https://sunoo.github.io/homebridge-camera-ffmpeg/configs/WyzeCam.html)
- [HomeKit Secure Video](https://github.com/mrlt8/docker-wyze-bridge/wiki/HomeKit-Secure-Video)

#### Special Characters

If your email or password contains a `%` or `$` character, you may need to escape them with an extra character. e.g., `pa$$word` should be entered as `pa$$$$word`

#### Camera Stream URIs

By default, the bridge will create three streams for each of your cameras which can be accessed at the following URIs, where `camera-nickname` is the name of the camera set in the Wyze app and converted to lower case with hyphens in place of spaces. e.g. 'Front Door' would be `/front-door`

Replace localhost with the hostname or ip of the machine running the bridge:

- RTMP:

  ```text
  rtmp://localhost:1935/camera-nickname
  ```

- RTSP:

  ```text
  rtsp://localhost:8554/camera-nickname
  ```

- HLS:

  ```text
  http://localhost:8888/camera-nickname/stream.m3u8
  ```

- HLS can also be viewed in the browser using:

  ```text
  http://localhost:8888/camera-nickname
  ```

#### Multi-Factor Authentication

Two-factor authentication ("Two-Step Verification" in the wyze app) is supported and will automatically be detected, however additional steps are required to enter your verification code.

- Echo the verification code directly to `/tokens/mfa_token` by opening a second terminal window and using:

  ```bash
  docker exec -it wyze-bridge sh -c 'echo "123456" > /tokens/mfa_token'
  ```

- Mount `/tokens/` locally and add your verification code to a file named `mfa_token`:

  ```YAML
  volumes:
      - ./tokens:/tokens/
  ```

You can also have the bridge auto generate and enter a Time-based One-Time Password (TOTP) by adding the secret key to the file `/tokens/totp` on standard installs or `/config/wyze-bridge/totp` for Home Assistant installs. You will need to create the file if it doesn't exist and mount it if necessary.

- 🏠 Home Assistant:

  Add your code to the text file: `/config/wyze-bridge/mfa_token.txt`.

- Portainer:
  
  Use the console to echo your code to the container:

  ```bash
  echo "123456" > /tokens/mfa_token
  ```

## Advanced Options

**WYZE_EMAIL** and **WYZE_PASSWORD** are the only two required environment variables. 

**The following envs are all optional.**

### Audio

Audio is disabled by default and must be enabled in the ENV.

#### Enable audio

- For all cameras:

  ```YAML
  environment:
      ..
      - ENABLE_AUDIO=True
  ```

- For a specific camera:
  where `CAM_NAME` is the camera name in UPPERCASE and `_` in place of spaces and hyphens:

  ```yaml
    - ENABLE_AUDIO_CAM_NAME=True
  ```

#### Audio output codec

By default, the bridge will attempt to copy the audio from the camera without re-encoding *unless* the camera is using a codec that isn't supported by RTSP, in which case the audio will be converted to AAC.

The `AUDIO_CODEC` ENV can be used should you need to re-encode the audio to another format for compatibility:

```yaml
  - AUDIO_CODEC=AAC
```

#### Audio filtering

Custom ffmpeg audio filters can be set with `AUDIO_FILTER`, but please note that audio filters will only be applied if re-encoding to another codec.

```yaml
  - AUDIO_FILTER=highpass=f=300,lowpass=f=2500,volume=volume=2
```

### Filtering

The default option will automatically create a stream for all the cameras on your account, but you can use the following environment options in your `docker-compose.yml` to filter the cameras.

All options are case-insensitivE, and take single or comma separated values.

#### Examples

- Whitelist by Camera Name (set in the wyze app):

  ```yaml
  environment:
      ..
      - FILTER_NAMES=Front Door, Driveway, porch cam
  ```

- Whitelist by Camera MAC Address:

  ```yaml
  - FILTER_MACS=00:aA:22:33:44:55, Aa22334455bB
  ```

- Whitelist by Camera Model:

  ```yaml
  - FILTER_MODELS=WYZEC1-JZ
  ```

- Whitelist by Camera Model Name:

  ```yaml
  - FILTER_MODELS=V2, v3, Pan
  ```

- Blacklisting:

  You can reverse any of these whitelists into blacklists by setting `FILTER_BLOCK`.

  ```yaml
  environment:
      ..
      - FILTER_NAMES=Bedroom
      - FILTER_BLOCK=true
  ```

### Network Connection Modes

Like the wyze app, the tutk library has three different modes to connect to the camera and will attempt to stream directly from the camera when on the same LAN as the camera in "LAN mode". If the camera is not available locally, it will either attempt to stream directly from your network using "P2P Mode" or relay the stream via the wyze servers (AWS) in "relay mode".

LAN mode is more ideal as all streaming will be local and won't use additional bandwidth.

#### LAN Mode

By default, the bridge will attempt to connect via "LAN Mode", but will fallback to other methods if LAN mode fails.
You can restrict streaming to LAN only by setting the `NET_MODE=LAN` environment variable:

```yaml
environment:
    ..
    - NET_MODE=LAN
```

#### P2P Mode

`NET_MODE=P2P` is ideal when running the bridge remotely on a different network or on a VPS and will allow the bridge to stream directly from the camera over the internet while blocking "Relay Mode".

#### ANY Mode

`NET_MODE=ANY` is the equivalent to leaving `NET_MODE` unset and will allow the connection to fallback to P2P or relay mode.

#### `NET_MODE` for a specific camera

In the event that you need to allow the bridge to access a select number of cameras outside of your LAN, you can specify them by appending the camera name to `NET_MODE`, where `CAM_NAME` is the camera name in UPPERCASE and `_` in place of spaces and hyphens:

```yaml
    ..
    - NET_MODE=LAN
    - NET_MODE_CAM_NAME=P2P
```

### Snapshot/Still Images

- `SNAPSHOT=API` Will run ONCE at startup and will grab a *high-quality* thumbnail from the wyze api and save it to `/img/cam-name.jpg` on docker installs or `/config/www/cam-name.jpg` in Home Assistant mode.

- `SNAPSHOT=RTSP` Will run every 180 seconds (configurable) and wll grab a new frame from the RTSP stream every iteration and save it to `/img/cam-name.jpg` on standard docker installs or `/config/www/cam-name.jpg` in Home Assistant mode. Can specify a custom interval with `SNAPSHOT=RTSP(INT)` e.g. `SNAPSHOT=RTSP30` to run every 30 seconds

- `IMG_DIR=/img/` Specify the directory where the snapshots will be saved *within the container*. Use volumes in docker to map to an external directory.

- `IMG_TYPE` Specify the file type of the image, e.g. `IMG_TYPE=png`. Will default to jpg. 

### Stream Recording

The bridge can be configured to record all or select camera streams to the container which can be mapped to a local directory.

#### Enable recording

```yaml
environment:
...
  - TZ=America/New_York
  - RECORD_ALL=True
volumes:
  - /local/path/:/record/
```

Or to specify select cameras, where `CAM_NAME` is the camera name in UPPERCASE and `_` in place of spaces and hyphens:

```yaml
  - RECORD_CAM_NAME=True
  - RECORD_OTHER_CAM=True
```

See the [Stream Recording wiki page](https://github.com/mrlt8/docker-wyze-bridge/wiki/Stream-Recording#recording-configuration) page for additional options.

### Livestream

Basic livestream support is available for YouTube and Facebook, but you can also specify any custom rtmp server for other services like Twitch.

To use this feature, set a new env in your docker-compose.yml with the service (`YOUTUBE_` or `FACEBOOK_`) prefix followed by the camera name in UPPERCASE with `_` in place of spaces and hyphens, and set your stream key as the value. Custom rtmp servers can be specified using the `LIVESTREAM_` prefix:

```yaml
  - YOUTUBE_FRONT_DOOR=MY-STREAM-KEY
  - FACEBOOK_OTHER_CAM=MY-STREAM-KEY
  # twitch example:
  - LIVESTREAM_CAM_NAME=rtmp://jfk.contribute.live-video.net/app/MY-STREAM-KEY
```

### MQTT (beta)

Some basic MQTT support is now available in v0.7.0.

MQTT auth and discovery should be automatic in Home Assistant mode - can be disabled by setting `MQTT_HOST` to False.

| ENV Name    | Description                                   | Example             |
| ----------- | --------------------------------------------- | ------------------- |
| MQTT_HOST   | IP/Hostname AND Port of the MQTT broker       | core-mosquitto:1883 |
| MQTT_AUTH   | Username AND password; leave blank if none    | user:pass           |
| MQTT_TOPIC  | Optional - Specify topic prefix               | myhome              |
| MQTT_DTOPIC | Optional - Discovery topic for home assistant | homeassistant       |

### Bitrate and Resolution

Bitrate and resolution of the stream from the wyze camera can be adjusted with:

#### Set quality for all cameras

```yaml
environment:
    - QUALITY=HD120
```

#### Set quality for single camera

where `CAM_NAME` is the camera name in UPPERCASE and `_` in place of spaces and hyphens:

```yaml
environment:
    - QUALITY_CAM_NAME=HD120
```

Additional info:

- Resolution can be set to `SD` (360p in the app) or `HD` - 640x360/1920x1080 for cams or 480x640/1296x1728 for doorbells.
- Bitrate can be set from 30 to 255. Some bitrates may not work with certain resolutions.
- Adjusting the bitrate and resolution in the bridge will also change the stream in the wyze app and vice versa.
- App equivalents would be:
  - 360p - SD30
  - SD - HD60 (HD120 for doorbell)
  - HD - HD120 (HD180 for doorbell)

### Custom FFmpeg Commands

You can pass a custom [command](https://ffmpeg.org/ffmpeg.html) to FFmpeg by using `FFMPEG_CMD` in your docker-compose.yml:

#### For all cameras

```YAML
environment:
    ..
    - FFMPEG_CMD=-f h264 -i - -vcodec copy -f flv rtmp://rtsp-server:1935/{cam_name}
```

#### For a specific camera

where `CAM_NAME` is the camera name in UPPERCASE and `_` in place of spaces and hyphens:

```yaml
- FFMPEG_CMD_CAM_NAME=ffmpeg -f h264 -i - -vcodec copy -f flv rtmp://rtsp-server:1935/{cam_name}
```

Additional info:

- The `ffmpeg` command is implied and is optional.
- The camera name is available as a variable `{cam_name}` for lowercase and `{CAM_NAME}` for uppercase.

### Custom FFmpeg Flags

Custom ffmpeg flags can easily be tested with:

```YAML
environment:
    ..
    - FFMPEG_FLAGS=-fflags +flush_packets+genpts+discardcorrupt+nobuffer
```

or where `CAM_NAME` is the camera name in UPPERCASE and `_` in place of spaces and hyphens:

```yaml
- FFMPEG_FLAGS_CAM_NAME=-flags low_delay
```

### rtsp-simple-server

[rtsp-simple-server](https://github.com/aler9/rtsp-simple-server/blob/main/rtsp-simple-server.yml) options can be customized as an environment variable in your docker-compose.yml by prefixing `RTSP_` to the UPPERCASE parameter.

e.g. use `- RTSP_RTSPADDRESS=:8555` to overwrite the default `rtspAddress`.

or `- RTSP_PATHS_ALL_READUSER=123` to customize a path specific option like `paths: all: readuser:123`

For camera specific options with spaces in the name of the camera (e.g. `Front Door`), be sure to replace the spaces with the `URI_SEPARATOR` which defaults to `-`.  So `Front Door` would be represented as `FRONT-DOOR`, and `paths: Front Door: runOnReady: ffmpeg...` could be set in your docker-compose as:

```yaml
environment:
  ...
  - RTSP_PATHS_FRONT-DOOR_RUNONREADY=ffmpeg...
```

### Debugging options

environment options:

- `FRESH_DATA` (bool) Remove local cache and pull new data from wyze servers.

- `URI_SEPARATOR` (-|_|#) Customize the separator used to replace spaces in the URI; available values are `-`, `_`, or use `#` to remove spaces.

- `CONNECT_TIMEOUT` (int) Adjust the number of seconds to wait before timing out when connecting to camera. Default: `15`

- `KEEP_BAD_FRAMES` (bool) Keep frames that may be missing a keyframe or preceding frames.

- `IGNORE_OFFLINE` (bool) Ignore offline cameras until container restarts.

- `OFFLINE_TIME` (int) Customize the sleep time when a camera is offline. Default: `10`

- `DEBUG_FRAMES` (bool) Show all lost/incomplete frames.

- `DEBUG_LEVEL` (debug|info|warning|error) Adjust the level of upstream logging.

- `RTSP_READTIMEOUT` (str) Adjust the max number of seconds of missing frames allowed before a stream is restarted. Be sure to include the s after the number. Default: `20s`

- `RTSP_LOGLEVEL` (debug|info|warn) Adjust the verbosity of rtsp-simple-server; available values are "warn", "info", "debug".

- `SKIP_RTSP_LOG` (bool) Prevent "read" spam in the logs when using RTSP based snapshots. Works by only logginng clients that stay connected for longer than 3s.

- `DEBUG_FFMPEG` (bool) Enable additional logging from FFmpeg.

- `FORCE_FPS_CAM_NAME` (int) Force a specific camera to use a different FPS, where `CAM_NAME` is the camera name in UPPERCASE and `_` in place of spaces and hyphens.

- `FPS_FIX` (bool) Set camera parameter to match the actual FPS being sent by the camera. Potential fix slow/fast SD card and cloud recordings.

- `WEBRTC` (bool) Display WebRTC credentials for cameras.<|MERGE_RESOLUTION|>--- conflicted
+++ resolved
@@ -40,22 +40,11 @@
 
 See [basic usage](#basic-usage) for additional information.
 
-<<<<<<< HEAD
 ## Changes in v1.4.0
 
-- 🔊 **NEW**: Audio is now available. See #Audio
-
-- **UPDATED**: rtsp-simple-server > [v0.18.2](https://github.com/aler9/rtsp-simple-server/releases/tag/v0.18.2)
-=======
-## Changes in v1.3.8
-
-Audio is also coming soon. Please check out the audio branch to report any issues.
-
-### 🚧 Changed
-
-- Fixed a bug where the doorbell would fall behind and drift out of sync. Thanks @krystiancharubin!
-
->>>>>>> fa2dc85e
+- **NEW**: 🔊 Audio is now available. [Details](#audio)
+
+- **UPDATED**: ⬆️ rtsp-simple-server > [v0.18.2](https://github.com/aler9/rtsp-simple-server/releases/tag/v0.18.2)
 
 [View previous changes](https://github.com/mrlt8/docker-wyze-bridge/releases)
 
