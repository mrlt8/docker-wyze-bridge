# RTMP/RTSP/HLS Bridge for Wyze Cam

[![Docker](https://github.com/mrlt8/docker-wyze-bridge/actions/workflows/docker-image.yml/badge.svg)](https://github.com/mrlt8/docker-wyze-bridge/actions/workflows/docker-image.yml)
[![GitHub release (latest by date)](https://img.shields.io/github/v/release/mrlt8/docker-wyze-bridge?logo=github)](https://github.com/mrlt8/docker-wyze-bridge/releases/latest)
[![Docker Image Size (latest semver)](https://img.shields.io/docker/image-size/mrlt8/wyze-bridge?sort=semver&logo=docker&logoColor=white)](https://hub.docker.com/r/mrlt8/wyze-bridge)
[![Docker Pulls](https://img.shields.io/docker/pulls/mrlt8/wyze-bridge?logo=docker&logoColor=white)](https://hub.docker.com/r/mrlt8/wyze-bridge)

Docker container to expose a local RTMP, RTSP, and HLS stream for all your Wyze cameras including v3. No Third-party or special firmware required.

Based on [@noelhibbard's script](https://gist.github.com/noelhibbard/03703f551298c6460f2fd0bfdbc328bd#file-readme-md) with [kroo/wyzecam](https://github.com/kroo/wyzecam) and [aler9/rtsp-simple-server](https://github.com/aler9/rtsp-simple-server).

<<<<<<< HEAD
## Changes in v0.7.0

- 💥 BREAKING: `API_THUMB` and `RTSP_THUMB` are now `SNAPSHOT=API` or `SNAPSHOT=RTSP` or `SNAPSHOT=RTSP30` for custom interval. See [Snapshot](#snapshotstill-images)
- 💥 BREAKING: `LAN_ONLY` is now `NET_MODE=LAN`. See [LAN Mode](#lan-mode)
- ✨ NEW: `NET_MODE=P2P` to block relay mode and stream from the camera using P2P mode for VPS/cloud and remote installs. see [P2P Mode](#p2p-mode)
- ✨ NEW: Basic MQTT support with discovery - publishes camera status, connections to camera, and snapshot if available. See [MQTT](#mqtt-beta)
- ✨ NEW: `ROTATE_DOOR` will use ffmpeg to roate the Doorbell (WYZEDB3) stream. NOTE: this will re-encoding rather than copy h264 stream, which may require additional processing power.
- 🔀 Removed Supervisord
- 📦 Switch to static build of [ffmpeg-for-homebridge](https://github.com/homebridge/ffmpeg-for-homebridge)
- 🔨 Fixed broken rtsp auth
=======
## Changes in v0.6.10

- 🔨 Doorbell adjust HD res size

## Changes in v0.6.9

- 🔨 Changed RTSP_THUMB command to use 127.0.0.1 instead of localhost
- 🐛 Fixed: `OFFLINE_TIME` lower case int bug.

## Changes in v0.6.8

- 🔨 Doorbell (WYZEDB3) related changes. Please post feedback [here #133](https://github.com/mrlt8/docker-wyze-bridge/issues/133)
- ✨ New: `OFFLINE_TIME` env option to specify the time before retrying to connect to a camera that is offline [#143](https://github.com/mrlt8/docker-wyze-bridge/issues/143).
>>>>>>> 0757c6e3

[View older changes](https://github.com/mrlt8/docker-wyze-bridge/releases)

## Compatibility

![Supports armv7 Architecture](https://img.shields.io/badge/armv7-yes-success.svg)
![Supports aarch64 Architecture](https://img.shields.io/badge/aarch64-yes-success.svg)
![Supports amd64 Architecture](https://img.shields.io/badge/amd64-yes-success.svg)
[![Home Assistant Add-on](https://img.shields.io/badge/home_assistant-add--on-blue.svg?logo=homeassistant&logoColor=white)](https://github.com/mrlt8/docker-wyze-bridge/wiki/Home-Assistant)
[![Portainer stack](https://img.shields.io/badge/portainer-stack-blue.svg?logo=portainer&logoColor=white)](https://github.com/mrlt8/docker-wyze-bridge/wiki/Portainer)

Should work on most x64 systems as well as on some arm-based systems like the Raspberry Pi.

The container can be run on its own, in [Portainer](https://github.com/mrlt8/docker-wyze-bridge/wiki/Portainer), or as a [Home Assistant Add-on](https://github.com/mrlt8/docker-wyze-bridge/wiki/Home-Assistant).

[![Open your Home Assistant instance and show the add add-on repository dialog with a specific repository URL pre-filled.](https://my.home-assistant.io/badges/supervisor_add_addon_repository.svg)](https://my.home-assistant.io/redirect/supervisor_add_addon_repository/?repository_url=https%3A%2F%2Fgithub.com%2Fmrlt8%2Fdocker-wyze-bridge)

## Supported Cameras

![Wyze Cam v1](https://img.shields.io/badge/wyze_v1-no-inactive.svg)
![Wyze Cam V2](https://img.shields.io/badge/wyze_v2-<4.9.6.241-important.svg)
![Wyze Cam V3](https://img.shields.io/badge/wyze_v3-yes-success.svg)
![Wyze Cam Pan](https://img.shields.io/badge/wyze_pan-<4.10.6.241-important.svg)
![Wyze Cam Doorbell](https://img.shields.io/badge/wyze_doorbell-yes-success.svg)
![Wyze Cam Outdoor](https://img.shields.io/badge/wyze_outdoor-no-inactive.svg)

Some reports of issues with v1 and WCO models that need further investigation.

### Firmware Compatibility

The bridge currently has issues connecting to cameras on newer firmware with DTLS enabled.

Some reports of DTLS being rolled out on the V3 beta firmware.

If you wish to continue using your camera with the bridge, you should downgrade or remain on a firmware without DTLS:
| Camera | Latest Firmware w/o DTLS    |
| ------ | --------------------------- |
| V2     | 4.9.6.241 (March 9, 2021)   |
| V3     | 4.36.3.19 (August 26, 2021) |
| PAN    | 4.10.6.241 (March 9, 2021)  |

## Basic Usage

### docker run

Use your Wyze credentials and run:

```bash
docker run -p 8888:8888 -e WYZE_EMAIL= -e WYZE_PASSWORD=  mrlt8/wyze-bridge:latest
```

This will start the bridge with the HLS ports open and you can view your stream by visiting: `http://localhost:8888/cam-nickname` where localhost is the hostname or ip of the machine running the bridge followed by the cam nickname in lowercase with `-` in place of spaces.

### docker-compose (recommended)

This is similar to the docker run command, but will save all your options in a yaml file.

1. [Download](https://raw.githubusercontent.com/mrlt8/docker-wyze-bridge/main/docker-compose.sample.yml) and rename or create a `docker-compose.yml` file
2. Edit `docker-compose.yml` with your wyze credentials
3. run `docker-compose up`

Once you're happy with your config you can use `docker-compose up -d` to run it in detached mode.

### 🏠 Home Assistant

[![Open your Home Assistant instance and show the add add-on repository dialog with a specific repository URL pre-filled.](https://my.home-assistant.io/badges/supervisor_add_addon_repository.svg)](https://my.home-assistant.io/redirect/supervisor_add_addon_repository/?repository_url=https%3A%2F%2Fgithub.com%2Fmrlt8%2Fdocker-wyze-bridge)

Visit the [wiki page](https://github.com/mrlt8/docker-wyze-bridge/wiki/Home-Assistant) for additional information on Home Assistant.

### Additional Info

- [Two-Step Verification](#Multi-Factor-Authentication)
- [ARM/Raspberry Pi](#armraspberry-pi)
- [LAN mode](#LAN-Mode)
- [Portainer](https://github.com/mrlt8/docker-wyze-bridge/wiki/Portainer)
- [Home Assistant](https://github.com/mrlt8/docker-wyze-bridge/wiki/Home-Assistant)

#### Special Characters

If your email or password contains a `%` or `$` character, you may need to escape them with an extra character. e.g., `pa$$word` should be entered as `pa$$$$word`

## Camera Stream URIs

By default, the bridge will create three streams for each of your cameras which can be acccessed at the following URIs, where `camera-nickname` is the name of the camera set in the Wyze app and converted to lower case with hyphens in place of spaces. e.g. 'Front Door' would be `/front-door`

Replace localhost with the hostname or ip of the machine running the bridge:

- RTMP:

  ```
  rtmp://localhost:1935/camera-nickname
  ```

- RTSP:

  ```
  rtsp://localhost:8554/camera-nickname
  ```

- HLS:

  ```
  http://localhost:8888/camera-nickname/stream.m3u8
  ```

- HLS can also be viewed in the browser using:

  ```
  http://localhost:8888/camera-nickname
  ```

### Multi-Factor Authentication

Two-factor authentication ("Two-Step Verification" in the wyze app) is supported and will automatically be detected, however additional steps are required to enter your verification code.

- Echo the verification code directly to `/tokens/mfa_token` by opening a second terminal window and using:

  ```bash
  docker exec -it wyze-bridge sh -c 'echo "123456" > /tokens/mfa_token'
  ```

- Mount `/tokens/` locally and add your verification code to a file named `mfa_token`:

  ```YAML
  volumes:
      - ./tokens:/tokens/
  ```

- 🏠 Home Assistant:

  Add your code to the text file: `/config/wyze-bridge/mfa_token.txt`.

## ARM/Raspberry Pi

The default `docker-compose.yml` will pull a multi-arch image that has support for both amrv7 and arm64, and no changes are required to run the container as is.

### libseccomp2

arm/arm64 users on 32-bit Debian-based distros may experience errors such as `can't initialize time` which can be resolved by updating libseccomp2:

```bash
apt-get -y install libseccomp2/unstable
```

or

```bash
wget http://ftp.us.debian.org/debian/pool/main/libs/libseccomp/libseccomp2_2.5.1-1_armhf.deb
sudo dpkg -i libseccomp2_2.5.1-1_armhf.deb
```

### Build from source

If you would like to build the container from source, you will need to edit your `docker-compose.yml` to use the arm libraries by removing or commenting out the line `image: mrlt8/wyze-bridge:latest` and add or uncomment the following three lines:

```YAML
build:
    context: ./app
    dockerfile: Dockerfile.arm
```

## Advanced Options

**WYZE_EMAIL** and **WYZE_PASSWORD** are the only two required environment variables. The following envs are optional.

### Filtering

The default option will automatically create a stream for all the cameras on your account, but you can use the following environment options in your `docker-compose.yml` to filter the cameras.

All options are case-insensitivE, and take single or comma separated values.

#### Examples

- Whitelist by Camera Name (set in the wyze app):

  ```yaml
  environment:
      ..
      - FILTER_NAMES=Front Door, Driveway, porch cam
  ```

- Whitelist by Camera MAC Address:

  ```yaml
  - FILTER_MACS=00:aA:22:33:44:55, Aa22334455bB
  ```

- Whitelist by Camera Model:

  ```yaml
  - FILTER_MODEL=WYZEC1-JZ
  ```

- Whitelist by Camera Model Name:

  ```yaml
  - FILTER_MODEL=V2, v3, Pan
  ```

- Blacklisting:

  You can reverse any of these whitelists into blacklists by setting `FILTER_BLOCK`.

  ```yaml
  environment:
      ..
      - FILTER_NAMES=Bedroom
      - FILTER_BLOCK=true
  ```

### Network Connection Modes

Like the wyze app, the tutk library has three different modes to connect to the camera and will attempt to stream directly from the camera when on the same LAN as the camera in "LAN mode". If the camera is not available locally, it will either attempt to stream directly from your network using "P2P Mode" or relay the stream via the wyze servers (AWS) in "relay mode".

LAN mode is more ideal as all streaming will be local and won't use additional bandwidth.

#### LAN Mode

By default, the bridge will attempt to connect via "LAN Mode", but will fallback to other methods if LAN mode fails.
You can restrict streaming to LAN only by setting the `NET_MODE=LAN` environment variable:

```yaml
environment:
    ..
    - NET_MODE=LAN
```

#### P2P Mode

`NET_MODE=P2P` is ideal when running the bridge remotely on a different network or on a VPS and will allow the bridge to stream directly from the camera over the internet while blocking "Relay Mode".

### Snapshot/Still Images

- `SNAPSHOT=API` Will run ONCE at startup and will grab a *high-quality* thumbnail from the wyze api and save it to `/img/cam-name.jpg` on docker installs or `/config/www/cam-name.jpg` in Home Assistant mode.

<<<<<<< HEAD
- `SNAPSHOT=RTSP` Will run every 180 seconds (configurable) and wll grab a new frame from the RTSP stream every iteration and save it to `/img/cam-name.jpg` on standard docker installs or `/config/www/cam-name.jpg` in Home Assistant mode. Can specify a custom interval with `SNAPSHOT=RTSP(INT)` e.g. `SNAPSHOT=RTSP30` to run every 30 seconds
=======
- `API_THUMB` (string): Will run ONCE at startup
>>>>>>> 0757c6e3

### MQTT (beta)

<<<<<<< HEAD
Some basic MQTT support is now available in v0.7.0.
=======
- `RTSP_THUMB` (string/bool|int): Will run every 180 seconds (configurable)
>>>>>>> 0757c6e3

MQTT auth and discovery should be automatic in Home Assistant mode - can be disabled by setting `MQTT_HOST` to False.

| ENV Name    | Description                                   | Example             |
| ----------- | --------------------------------------------- | ------------------- |
| MQTT_HOST   | IP/Hostname AND Port of the MQTT broker       | core-mosquitto:1883 |
| MQTT_AUTH   | Username AND password; leave blank if none    | user:pass           |
| MQTT_TOPIC  | Optional - Specify topic prefix               | myhome              |
| MQTT_DTOPIC | Optional - Discovery topic for home assistant | homeassistant       |

### Bitrate and Resolution

Bitrate and resolution of the stream from the wyze camera can be adjusted with:

```yaml
environment:
    - QUALITY=HD120
```

Additional info:

- Resolution can be set to `SD` (360p in the app) or `HD` - 640x360/1920x1080 for cams or 480x640/1296x1728 for doorbells.
- Bitrate can be set from 30 to 255. Some bitrates may not work with certain resolutions.
- Bitrate and resolution changes will apply to ALL cameras.
- Adjusting the bitrate and resolution in the bridge will also change the stream in the wyze app and vice versa.
- App equivalents would be:
  - 360p - SD30
  - SD - HD60
  - HD - HD120

### Custom FFmpeg Commands

You can pass a custom [command](https://ffmpeg.org/ffmpeg.html) to FFmpeg by using `FFMPEG_CMD` in your docker-compose.yml:

#### For all cameras

```YAML
environment:
    ..
    - FFMPEG_CMD=-f h264 -i - -vcodec copy -f flv rtmp://rtsp-server:1935/
```

#### For a specific camera

where `CAM_NAME` is the camera name in UPPERCASE and `_` in place of spaces and hyphens:

```yaml
- FFMPEG_CMD_CAM_NAME=ffmpeg -f h264 -i - -vcodec copy -f flv rtmp://rtsp-server:1935/
```

Additional info:

- The `ffmpeg` command is implied and is optional.
- The camera name will automatically be appended to the end of the command.

### Custom FFmpeg Flags

Custom ffmpeg flags can easily be tested with:

```YAML
environment:
    ..
    - FFMPEG_FLAGS=-fflags +flush_packets+genpts+discardcorrupt+nobuffer
```

or where `CAM_NAME` is the camera name in UPPERCASE and `_` in place of spaces and hyphens:

```yaml
- FFMPEG_FLAGS_CAM_NAME=-flags low_delay
```

### rtsp-simple-server

[rtsp-simple-server](https://github.com/aler9/rtsp-simple-server/blob/main/rtsp-simple-server.yml) options can be customized as an environment variable in your docker-compose.yml by prefixing `RTSP_` to the UPPERCASE parameter.

e.g. use `- RTSP_RTSPADDRESS=:8555` to overwrite the default `rtspAddress`.

or `- RTSP_PATHS_ALL_READUSER=123` to customize a path specific option like `paths: all: readuser:123`

### Debugging options

environment options:

- `URI_SEPARATOR` (-|_|#) Customize the separator used to replace spaces in the URI; available values are `-`, `_`, or use `#` to remove spaces.

<<<<<<< HEAD
- `IGNORE_OFFLINE` (string/bool) Ignore ofline cameras until container restarts

- `OFFLINE_TIME` (int) Customize the sleep time when a camera is offline
=======
- `OFFLINE_TIME` (int) Ignore ofline cameras until container restarts

- `IGNORE_OFFLINE` (string/bool) Ignore ofline cameras until container restarts
>>>>>>> 0757c6e3

- `DEBUG_FRAMES` (string/bool) Show all lost/incomplete frames

- `DEBUG_LEVEL` (debug|info|warning|error) Adjust the level of upstream logging

- `RTSP_LOGLEVEL` (debug|info|warn) Adjust the verbosity of rtsp-simple-server; available values are "warn", "info", "debug".

- `DEBUG_FFMPEG` (string/bool) Enable additional logging from FFmpeg

- `FRESH_DATA` (string/bool) Remove local cache and pull new data from wyze servers.<|MERGE_RESOLUTION|>--- conflicted
+++ resolved
@@ -9,7 +9,6 @@
 
 Based on [@noelhibbard's script](https://gist.github.com/noelhibbard/03703f551298c6460f2fd0bfdbc328bd#file-readme-md) with [kroo/wyzecam](https://github.com/kroo/wyzecam) and [aler9/rtsp-simple-server](https://github.com/aler9/rtsp-simple-server).
 
-<<<<<<< HEAD
 ## Changes in v0.7.0
 
 - 💥 BREAKING: `API_THUMB` and `RTSP_THUMB` are now `SNAPSHOT=API` or `SNAPSHOT=RTSP` or `SNAPSHOT=RTSP30` for custom interval. See [Snapshot](#snapshotstill-images)
@@ -20,21 +19,6 @@
 - 🔀 Removed Supervisord
 - 📦 Switch to static build of [ffmpeg-for-homebridge](https://github.com/homebridge/ffmpeg-for-homebridge)
 - 🔨 Fixed broken rtsp auth
-=======
-## Changes in v0.6.10
-
-- 🔨 Doorbell adjust HD res size
-
-## Changes in v0.6.9
-
-- 🔨 Changed RTSP_THUMB command to use 127.0.0.1 instead of localhost
-- 🐛 Fixed: `OFFLINE_TIME` lower case int bug.
-
-## Changes in v0.6.8
-
-- 🔨 Doorbell (WYZEDB3) related changes. Please post feedback [here #133](https://github.com/mrlt8/docker-wyze-bridge/issues/133)
-- ✨ New: `OFFLINE_TIME` env option to specify the time before retrying to connect to a camera that is offline [#143](https://github.com/mrlt8/docker-wyze-bridge/issues/143).
->>>>>>> 0757c6e3
 
 [View older changes](https://github.com/mrlt8/docker-wyze-bridge/releases)
 
@@ -270,19 +254,11 @@
 
 - `SNAPSHOT=API` Will run ONCE at startup and will grab a *high-quality* thumbnail from the wyze api and save it to `/img/cam-name.jpg` on docker installs or `/config/www/cam-name.jpg` in Home Assistant mode.
 
-<<<<<<< HEAD
 - `SNAPSHOT=RTSP` Will run every 180 seconds (configurable) and wll grab a new frame from the RTSP stream every iteration and save it to `/img/cam-name.jpg` on standard docker installs or `/config/www/cam-name.jpg` in Home Assistant mode. Can specify a custom interval with `SNAPSHOT=RTSP(INT)` e.g. `SNAPSHOT=RTSP30` to run every 30 seconds
-=======
-- `API_THUMB` (string): Will run ONCE at startup
->>>>>>> 0757c6e3
 
 ### MQTT (beta)
 
-<<<<<<< HEAD
 Some basic MQTT support is now available in v0.7.0.
-=======
-- `RTSP_THUMB` (string/bool|int): Will run every 180 seconds (configurable)
->>>>>>> 0757c6e3
 
 MQTT auth and discovery should be automatic in Home Assistant mode - can be disabled by setting `MQTT_HOST` to False.
 
@@ -368,15 +344,9 @@
 
 - `URI_SEPARATOR` (-|_|#) Customize the separator used to replace spaces in the URI; available values are `-`, `_`, or use `#` to remove spaces.
 
-<<<<<<< HEAD
 - `IGNORE_OFFLINE` (string/bool) Ignore ofline cameras until container restarts
 
 - `OFFLINE_TIME` (int) Customize the sleep time when a camera is offline
-=======
-- `OFFLINE_TIME` (int) Ignore ofline cameras until container restarts
-
-- `IGNORE_OFFLINE` (string/bool) Ignore ofline cameras until container restarts
->>>>>>> 0757c6e3
 
 - `DEBUG_FRAMES` (string/bool) Show all lost/incomplete frames
 
