# RTMP/RTSP/HLS Bridge for Wyze Cam

[![Docker](https://github.com/mrlt8/docker-wyze-bridge/actions/workflows/docker-image.yml/badge.svg)](https://github.com/mrlt8/docker-wyze-bridge/actions/workflows/docker-image.yml)
[![GitHub release (latest by date)](https://img.shields.io/github/v/release/mrlt8/docker-wyze-bridge?logo=github)](https://github.com/mrlt8/docker-wyze-bridge/releases/latest)
[![Docker Image Size (latest semver)](https://img.shields.io/docker/image-size/mrlt8/wyze-bridge?sort=semver&logo=docker&logoColor=white)](https://hub.docker.com/r/mrlt8/wyze-bridge)
[![Docker Pulls](https://img.shields.io/docker/pulls/mrlt8/wyze-bridge?logo=docker&logoColor=white)](https://hub.docker.com/r/mrlt8/wyze-bridge)

Docker container to expose a local RTMP, RTSP, and HLS stream for ALL your Wyze cameras including the outdoor and doorbell cams. No third-party or special firmware required.

It just works!

Based on [@noelhibbard's script](https://gist.github.com/noelhibbard/03703f551298c6460f2fd0bfdbc328bd#file-readme-md) with [kroo/wyzecam](https://github.com/kroo/wyzecam) and [aler9/rtsp-simple-server](https://github.com/aler9/rtsp-simple-server).

Please consider [supporting](https://ko-fi.com/mrlt8) this project if you found it useful.

<<<<<<< HEAD
## Quick Start

Install [docker](https://docs.docker.com/get-docker/) and use your Wyze credentials to run:

```bash
docker run \
  -e WYZE_EMAIL=you@email.com \
  -e WYZE_PASSWORD=yourpassw0rd \
  -p 8888:8888 mrlt8/wyze-bridge:latest
```

You can view your stream by visiting: `http://localhost:8888/cam-nickname` where localhost is the hostname or ip of the machine running the bridge followed by the cam nickname in lowercase with `-` in place of spaces.

## Changes in v1.3.0

### ✨ NEW

- Recording directly in the bridge is now here! [Details](#recording-streams-beta).
  
  🏠 Default settings will save recordings to `/media/wyze/` in Home Assistant mode.

### 🚧 Changed

- Fix memory leak issue when a camera is offline #323.
- Adjusted connection timeout #306 #319.
- Check bitrate every 500 frames to detect any external changes #320.
- Check reported FPS against actual FPS every 500 frames.
- Add sleep between frames to lower CPU usage.
- Fixed import error #324.
- IOS and wyze app version number bump.
=======
## Changes in v1.2.2

- Potential fix for memory leak and connection issues when connecting to a camera #306 #319 #323.
>>>>>>> 57113862
- 🏠 HA: `RTSP_READTIMEOUT` is now optional and will use the standard default of `20s`.

## Changes in v1.2.1

- 💥 Breaking: `MAX_NOREADY` and `MAX_BADRES` are being replaced with the time-based `RTSP_READTIMEOUT`.
- ✨ New: ENV option `CONNECT_TIMEOUT` - Force the stream to timeout and close if if can't connect to the cam. Potential fix for #306 and #211 where a stream would get stuck trying to connect until the bridge restarted.
- ✨ New: ENV option `NET_MODE_NAME` - camera-specific net mode filter #309.
- ✨ New: ENV option `FORCE_FPS_NAME` - camera-specific option to force the camera to use a different FPS. Can be used to correct slow/fast SD/cloud recordings.
- 🔨 Fixed: Auth issue when using WEBRTC.
- 🚧 Changed: Additional tweaks to prevent memory leaks.
- 🚧 Changed: Default `RTSP_READTIMEOUT` has been reduced to 20s.
- 🎨 Logging: Stream will now display the fps that the camera is using.

## Changes in v1.2.0

Improved video performance to help with the buffering/frame drops introduced in v.1.0.3. Thanks to @Ceer123 and everyone who helped identify and test the fixes!

Also in this release:

- 🔨 Fixed: logging and other issues related when stream stopped publishing to rtsp-simple-server.
- 🔨 Fixed: `AV_ER_REMOTE_TIMEOUT_DISCONNECT` error on connection timeout.

[View older changes](https://github.com/mrlt8/docker-wyze-bridge/releases)

## Supported Cameras

![Wyze Cam v1](https://img.shields.io/badge/wyze_v1-no-inactive.svg)
![Wyze Cam V2](https://img.shields.io/badge/wyze_v2-yes-success.svg)
![Wyze Cam V3](https://img.shields.io/badge/wyze_v3-yes-success.svg)
![Wyze Cam Floodlight](https://img.shields.io/badge/wyze_floodlight-yes-success.svg)
![Wyze Cam Pan](https://img.shields.io/badge/wyze_pan-yes-success.svg)
![Wyze Cam Pan V2](https://img.shields.io/badge/wyze_pan_v2-yes-success.svg)
![Wyze Cam Outdoor](https://img.shields.io/badge/wyze_outdoor-yes-success.svg)
![Wyze Cam Doorbell](https://img.shields.io/badge/wyze_doorbell-yes-success.svg)
![Wyze Cam Doorbell Pro](https://img.shields.io/badge/wyze_doorbell_pro-no-inactive.svg)

V1 is currently not supported due to lack of hardware for development.

| Camera                | Model          | Supported |
| --------------------- | -------------- | --------- |
| Wyze Cam v1           | WYZEC1         | ⚠️         |
| Wyze Cam V2           | WYZEC1-JZ      | ✅         |
| Wyze Cam V3           | WYZE_CAKP2JFUS | ✅         |
| Wyze Cam Floodlight   | WYZE_CAKP2JFUS | ✅         |
| Wyze Cam Pan          | WYZECP1_JEF    | ✅         |
| Wyze Cam Pan v2       | HL_PAN2        | ✅         |
| Wyze Cam Outdoor      | WVOD1          | ✅         |
| Wyze Cam Outdoor v2   | HL_WCO2        | ❓         |
| Wyze Cam Doorbell     | WYZEDB3        | ✅         |
| Wyze Cam Doorbell Pro | GW_BE1         | ❓         |

### Firmware Compatibility

The bridge should be compatible with the latest official firmware from wyze.

## Compatibility

![Supports armv7 Architecture](https://img.shields.io/badge/armv7-yes-success.svg)
![Supports aarch64 Architecture](https://img.shields.io/badge/aarch64-yes-success.svg)
![Supports amd64 Architecture](https://img.shields.io/badge/amd64-yes-success.svg)
[![Home Assistant Add-on](https://img.shields.io/badge/home_assistant-add--on-blue.svg?logo=homeassistant&logoColor=white)](https://github.com/mrlt8/docker-wyze-bridge/wiki/Home-Assistant)
[![Portainer stack](https://img.shields.io/badge/portainer-stack-blue.svg?logo=portainer&logoColor=white)](https://github.com/mrlt8/docker-wyze-bridge/wiki/Portainer)
[![Unraid Community App](https://img.shields.io/badge/unraid-community--app-blue.svg?logo=unraid&logoColor=white)](https://github.com/mrlt8/docker-wyze-bridge/issues/236)

Should work on most x64 systems as well as on some arm-based systems like the Raspberry Pi.

The container can be run on its own, in [Portainer](https://github.com/mrlt8/docker-wyze-bridge/wiki/Portainer), [Unraid](https://github.com/mrlt8/docker-wyze-bridge/issues/236), or as a [Home Assistant Add-on](https://github.com/mrlt8/docker-wyze-bridge/wiki/Home-Assistant).

[![Open your Home Assistant instance and show the add add-on repository dialog with a specific repository URL pre-filled.](https://my.home-assistant.io/badges/supervisor_add_addon_repository.svg)](https://my.home-assistant.io/redirect/supervisor_add_addon_repository/?repository_url=https%3A%2F%2Fgithub.com%2Fmrlt8%2Fdocker-wyze-bridge)

## Basic Usage

### docker-compose (recommended)

This is similar to the docker run command, but will save all your options in a yaml file.

1. Install [Docker Compose](https://docs.docker.com/compose/install/).
2. Use the [sample](https://raw.githubusercontent.com/mrlt8/docker-wyze-bridge/main/docker-compose.sample.yml) as a guide to create a `docker-compose.yml` file with your wyze credentials.
3. Run `docker-compose up`.

Once you're happy with your config you can use `docker-compose up -d` to run it in detached mode.

#### Updating your container

To update your container, `cd` into the directory where your `docker-compose.yml` is located and run:

```bash
docker-compose pull # Pull new image
docker-compose up -d # Restart container in detached mode
docker image prune # Remove old images
```

### 🏠 Home Assistant

Visit the [wiki page](https://github.com/mrlt8/docker-wyze-bridge/wiki/Home-Assistant) for additional information on Home Assistant.

### Additional Info

- [Two-Step Verification](#Multi-Factor-Authentication)
- [ARM/Raspberry Pi](#armraspberry-pi)
- [LAN mode](#LAN-Mode)
- [Portainer](https://github.com/mrlt8/docker-wyze-bridge/wiki/Portainer)
- [Unraid](https://github.com/mrlt8/docker-wyze-bridge/issues/236)
- [Home Assistant](https://github.com/mrlt8/docker-wyze-bridge/wiki/Home-Assistant)
- [HomeKit Secure Video](https://github.com/mrlt8/docker-wyze-bridge/wiki/HomeKit-Secure-Video)

#### Audio Support

Audio is not supported at this time.

#### Special Characters

If your email or password contains a `%` or `$` character, you may need to escape them with an extra character. e.g., `pa$$word` should be entered as `pa$$$$word`

### Camera Stream URIs

By default, the bridge will create three streams for each of your cameras which can be accessed at the following URIs, where `camera-nickname` is the name of the camera set in the Wyze app and converted to lower case with hyphens in place of spaces. e.g. 'Front Door' would be `/front-door`

Replace localhost with the hostname or ip of the machine running the bridge:

- RTMP:

  ```text
  rtmp://localhost:1935/camera-nickname
  ```

- RTSP:

  ```text
  rtsp://localhost:8554/camera-nickname
  ```

- HLS:

  ```text
  http://localhost:8888/camera-nickname/stream.m3u8
  ```

- HLS can also be viewed in the browser using:

  ```text
  http://localhost:8888/camera-nickname
  ```

### Multi-Factor Authentication

Two-factor authentication ("Two-Step Verification" in the wyze app) is supported and will automatically be detected, however additional steps are required to enter your verification code.

- Echo the verification code directly to `/tokens/mfa_token` by opening a second terminal window and using:

  ```bash
  docker exec -it wyze-bridge sh -c 'echo "123456" > /tokens/mfa_token'
  ```

- Mount `/tokens/` locally and add your verification code to a file named `mfa_token`:

  ```YAML
  volumes:
      - ./tokens:/tokens/
  ```

You can also have the bridge auto generate and enter a Time-based One-Time Password (TOTP) by adding the secret key to the file `/tokens/totp` on standard installs or `/config/wyze-bridge/totp` for Home Assistant installs. You will need to create the file if it doesn't exist and mount it if necessary.

- 🏠 Home Assistant:

  Add your code to the text file: `/config/wyze-bridge/mfa_token.txt`.

## ARM/Raspberry Pi

The default `docker-compose.yml` will pull a multi-arch image that has support for both amrv7 and arm64, and no changes are required to run the container as is.

### veth errors on ubuntu 21.10

If you're having trouble starting docker on a raspberry pi running ubuntu 21.10, you may need to run:

```bash
sudo apt install linux-modules-extra-raspi
```

### libseccomp2

arm/arm64 users on 32-bit Debian-based distros may experience errors such as `can't initialize time` which can be resolved by updating libseccomp2:

```bash
apt-get -y install libseccomp2/unstable
```

or

```bash
wget http://ftp.us.debian.org/debian/pool/main/libs/libseccomp/libseccomp2_2.5.1-1_armhf.deb
sudo dpkg -i libseccomp2_2.5.1-1_armhf.deb
```

### Build from source

If you would like to build the container from source, you will need to edit your `docker-compose.yml` to use the arm libraries by removing or commenting out the line `image: mrlt8/wyze-bridge:latest` and add or uncomment the following three lines:

```YAML
build:
    context: ./app
    dockerfile: Dockerfile.arm
```

## Advanced Options

**WYZE_EMAIL** and **WYZE_PASSWORD** are the only two required environment variables. The following envs are optional.

### Filtering

The default option will automatically create a stream for all the cameras on your account, but you can use the following environment options in your `docker-compose.yml` to filter the cameras.

All options are case-insensitivE, and take single or comma separated values.

#### Examples

- Whitelist by Camera Name (set in the wyze app):

  ```yaml
  environment:
      ..
      - FILTER_NAMES=Front Door, Driveway, porch cam
  ```

- Whitelist by Camera MAC Address:

  ```yaml
  - FILTER_MACS=00:aA:22:33:44:55, Aa22334455bB
  ```

- Whitelist by Camera Model:

  ```yaml
  - FILTER_MODELS=WYZEC1-JZ
  ```

- Whitelist by Camera Model Name:

  ```yaml
  - FILTER_MODELS=V2, v3, Pan
  ```

- Blacklisting:

  You can reverse any of these whitelists into blacklists by setting `FILTER_BLOCK`.

  ```yaml
  environment:
      ..
      - FILTER_NAMES=Bedroom
      - FILTER_BLOCK=true
  ```

### Network Connection Modes

Like the wyze app, the tutk library has three different modes to connect to the camera and will attempt to stream directly from the camera when on the same LAN as the camera in "LAN mode". If the camera is not available locally, it will either attempt to stream directly from your network using "P2P Mode" or relay the stream via the wyze servers (AWS) in "relay mode".

LAN mode is more ideal as all streaming will be local and won't use additional bandwidth.

#### LAN Mode

By default, the bridge will attempt to connect via "LAN Mode", but will fallback to other methods if LAN mode fails.
You can restrict streaming to LAN only by setting the `NET_MODE=LAN` environment variable:

```yaml
environment:
    ..
    - NET_MODE=LAN
```

#### P2P Mode

`NET_MODE=P2P` is ideal when running the bridge remotely on a different network or on a VPS and will allow the bridge to stream directly from the camera over the internet while blocking "Relay Mode".

#### ANY Mode

`NET_MODE=ANY` is the equivalent to leaving `NET_MODE` unset and will allow the connection to fallback to P2P or relay mode.

#### `NET_MODE` for a specific camera

In the event that you need to allow the bridge to access a select number of cameras outside of your LAN, you can specify them by appending the camera name to `NET_MODE`, where `CAM_NAME` is the camera name in UPPERCASE and `_` in place of spaces and hyphens:

```yaml
    ..
    - NET_MODE=LAN
    - NET_MODE_CAM_NAME=P2P
```

### Snapshot/Still Images

- `SNAPSHOT=API` Will run ONCE at startup and will grab a *high-quality* thumbnail from the wyze api and save it to `/img/cam-name.jpg` on docker installs or `/config/www/cam-name.jpg` in Home Assistant mode.

- `SNAPSHOT=RTSP` Will run every 180 seconds (configurable) and wll grab a new frame from the RTSP stream every iteration and save it to `/img/cam-name.jpg` on standard docker installs or `/config/www/cam-name.jpg` in Home Assistant mode. Can specify a custom interval with `SNAPSHOT=RTSP(INT)` e.g. `SNAPSHOT=RTSP30` to run every 30 seconds

- `IMG_DIR=/img/` Specify the directory where the snapshots will be saved *within the container*. Use volumes in docker to map to an external directory.

### Recording Streams (BETA)

The bridge can be configured to record all or select camera streams to the container which can be mapped to a local directory.

#### Enable recording

```yaml
environment:
...
  - TZ=America/New_York
  - RECORD_ALL=True
volume:
  - /local/path/:/record/
```

Or to specify select cameras, where `CAM_NAME` is the camera name in UPPERCASE and `_` in place of spaces and hyphens:

```yaml
  - RECORD_CAM_NAME=True
  - RECORD_OTHER_CAM=True
```

#### Recording configuration

- Recording location:

  You can specify the directory where the videos will be saved by mapping your `/local/path/on/host/` to the `/record/` directory in the container:

  ```yaml
  volume:
        - /local/path/on/host/:/record/
  ```

- File name config:
  
  By default, the bridge will name the files with the current date time using the format: `CAM_NAME_YYYYMMDD_HH_MM_SS_TZ.mp4`. The time portion of the name can be customized using the [strftime](https://strftime.org) format:

  ```yaml
    - RECORD_FILE_NAME=_%Y%m%d_%H_%M_%S
  ```

  The timezone used for the name can be configured using [TZ database name](https://en.wikipedia.org/wiki/List_of_tz_database_time_zones):

  ```yaml
    - TZ=America/New_York
  ```

- File segment length:
  
  The bridge will split the recordings into 180 second clips from the top of the hour by default, however, this can be changed using:

  ```yaml
    - RECORD_LENGTH=300
  ```

### MQTT (beta)

Some basic MQTT support is now available in v0.7.0.

MQTT auth and discovery should be automatic in Home Assistant mode - can be disabled by setting `MQTT_HOST` to False.

| ENV Name    | Description                                   | Example             |
| ----------- | --------------------------------------------- | ------------------- |
| MQTT_HOST   | IP/Hostname AND Port of the MQTT broker       | core-mosquitto:1883 |
| MQTT_AUTH   | Username AND password; leave blank if none    | user:pass           |
| MQTT_TOPIC  | Optional - Specify topic prefix               | myhome              |
| MQTT_DTOPIC | Optional - Discovery topic for home assistant | homeassistant       |

### Bitrate and Resolution

Bitrate and resolution of the stream from the wyze camera can be adjusted with:

#### Set quality for all cameras

```yaml
environment:
    - QUALITY=HD120
```

#### Set quality for single camera

where `CAM_NAME` is the camera name in UPPERCASE and `_` in place of spaces and hyphens:

```yaml
environment:
    - QUALITY_CAM_NAME=HD120
```

Additional info:

- Resolution can be set to `SD` (360p in the app) or `HD` - 640x360/1920x1080 for cams or 480x640/1296x1728 for doorbells.
- Bitrate can be set from 30 to 255. Some bitrates may not work with certain resolutions.
- Adjusting the bitrate and resolution in the bridge will also change the stream in the wyze app and vice versa.
- App equivalents would be:
  - 360p - SD30
  - SD - HD60
  - HD - HD120

### Custom FFmpeg Commands

You can pass a custom [command](https://ffmpeg.org/ffmpeg.html) to FFmpeg by using `FFMPEG_CMD` in your docker-compose.yml:

#### For all cameras

```YAML
environment:
    ..
    - FFMPEG_CMD=-f h264 -i - -vcodec copy -f flv rtmp://rtsp-server:1935/
```

#### For a specific camera

where `CAM_NAME` is the camera name in UPPERCASE and `_` in place of spaces and hyphens:

```yaml
- FFMPEG_CMD_CAM_NAME=ffmpeg -f h264 -i - -vcodec copy -f flv rtmp://rtsp-server:1935/
```

Additional info:

- The `ffmpeg` command is implied and is optional.
- The camera name will automatically be appended to the end of the command.

### Custom FFmpeg Flags

Custom ffmpeg flags can easily be tested with:

```YAML
environment:
    ..
    - FFMPEG_FLAGS=-fflags +flush_packets+genpts+discardcorrupt+nobuffer
```

or where `CAM_NAME` is the camera name in UPPERCASE and `_` in place of spaces and hyphens:

```yaml
- FFMPEG_FLAGS_CAM_NAME=-flags low_delay
```

### rtsp-simple-server

[rtsp-simple-server](https://github.com/aler9/rtsp-simple-server/blob/main/rtsp-simple-server.yml) options can be customized as an environment variable in your docker-compose.yml by prefixing `RTSP_` to the UPPERCASE parameter.

e.g. use `- RTSP_RTSPADDRESS=:8555` to overwrite the default `rtspAddress`.

or `- RTSP_PATHS_ALL_READUSER=123` to customize a path specific option like `paths: all: readuser:123`

### Debugging options

environment options:

- `FRESH_DATA` (bool) Remove local cache and pull new data from wyze servers.

- `URI_SEPARATOR` (-|_|#) Customize the separator used to replace spaces in the URI; available values are `-`, `_`, or use `#` to remove spaces.

- `CONNECT_TIMEOUT` (int) Adjust the number of seconds to wait before timing out when connecting to camera. Default: `15`

- `KEEP_BAD_FRAMES` (bool) Keep frames that may be missing a keyframe or preceding frames.

- `IGNORE_OFFLINE` (bool) Ignore offline cameras until container restarts.

- `OFFLINE_TIME` (int) Customize the sleep time when a camera is offline. Default: `10`

- `DEBUG_FRAMES` (bool) Show all lost/incomplete frames.

- `DEBUG_LEVEL` (debug|info|warning|error) Adjust the level of upstream logging.

- `RTSP_READTIMEOUT` (str) Adjust the max number of seconds of missing frames allowed before a stream is restarted. Be sure to include the s after the number. Default: `20s`

- `RTSP_LOGLEVEL` (debug|info|warn) Adjust the verbosity of rtsp-simple-server; available values are "warn", "info", "debug".

- `DEBUG_FFMPEG` (bool) Enable additional logging from FFmpeg.

- `FORCE_FPS_CAM_NAME` (int) Force a specific camera to use a different FPS, where `CAM_NAME` is the camera name in UPPERCASE and `_` in place of spaces and hyphens.

- `WEBRTC` (bool) Display WebRTC credentials for cameras.<|MERGE_RESOLUTION|>--- conflicted
+++ resolved
@@ -13,7 +13,6 @@
 
 Please consider [supporting](https://ko-fi.com/mrlt8) this project if you found it useful.
 
-<<<<<<< HEAD
 ## Quick Start
 
 Install [docker](https://docs.docker.com/get-docker/) and use your Wyze credentials to run:
@@ -44,11 +43,10 @@
 - Add sleep between frames to lower CPU usage.
 - Fixed import error #324.
 - IOS and wyze app version number bump.
-=======
+
 ## Changes in v1.2.2
 
 - Potential fix for memory leak and connection issues when connecting to a camera #306 #319 #323.
->>>>>>> 57113862
 - 🏠 HA: `RTSP_READTIMEOUT` is now optional and will use the standard default of `20s`.
 
 ## Changes in v1.2.1
